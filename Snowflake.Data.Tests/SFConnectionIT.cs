﻿/*
 * Copyright (c) 2012-2021 Snowflake Computing Inc. All rights reserved.
 */

namespace Snowflake.Data.Tests
{
    using NUnit.Framework;
    using Snowflake.Data.Client;
    using System.Data;
    using System;
    using Snowflake.Data.Core;
    using System.Threading.Tasks;
    using System.Threading;
    using Snowflake.Data.Log;
    using System.Diagnostics;
    using Snowflake.Data.Tests.Mock;

    [TestFixture]
    class SFConnectionIT : SFBaseTest
    {
        private static SFLogger logger = SFLoggerFactory.GetLogger<SFConnectionIT>();

        [Test]
        public void TestBasicConnection()
        {
            using (IDbConnection conn = new SnowflakeDbConnection())
            {
                conn.ConnectionString = ConnectionString;
                conn.Open();
                Assert.AreEqual(ConnectionState.Open, conn.State);

                Assert.AreEqual(120, conn.ConnectionTimeout);
                // Data source is empty string for now
                Assert.AreEqual("", ((SnowflakeDbConnection)conn).DataSource);

                string serverVersion = ((SnowflakeDbConnection)conn).ServerVersion;
                if (!string.Equals(serverVersion, "Dev"))
                {
                    string[] versionElements = serverVersion.Split('.');
                    Assert.AreEqual(3, versionElements.Length);
                }

                conn.Close();
                Assert.AreEqual(ConnectionState.Closed, conn.State);
            }
        }

        [Test]
<<<<<<< HEAD
        public void TestIncorrectUserOrPasswordBasicConnection()
        {
            using (var conn = new SnowflakeDbConnection())
            {
                conn.ConnectionString = String.Format("scheme={0};host={1};port={2};" +
            "account={3};role={4};db={5};schema={6};warehouse={7};user={8};password={9};",
                    testConfig.protocol,
                    testConfig.host,
                    testConfig.port,
                    testConfig.account,
                    testConfig.role,
                    testConfig.database,
                    testConfig.schema,
                    testConfig.warehouse,
                    "unknown",
                    testConfig.password);

                Assert.AreEqual(conn.State, ConnectionState.Closed);
                try
                {
                    conn.Open();
                    Assert.Fail();
                
                }
                catch (SnowflakeDbException e)
                {
                    // Expected
                    logger.Debug("Failed opening connection ", e);
                    Assert.AreEqual("08006", e.SqlState); // Connection failure
                }

                Assert.AreEqual(ConnectionState.Closed, conn.State);
=======
        public void TestCrlCheckSwitchConnection()
        {
            using (IDbConnection conn = new SnowflakeDbConnection())
            {
                conn.ConnectionString = ConnectionString + ";INSECUREMODE=true";
                conn.Open();
                Assert.AreEqual(ConnectionState.Open, conn.State);

            }

            using (IDbConnection conn = new SnowflakeDbConnection())
            {
                conn.ConnectionString = ConnectionString;
                conn.Open();
                Assert.AreEqual(ConnectionState.Open, conn.State);
            }

            using (IDbConnection conn = new SnowflakeDbConnection())
            {
                conn.ConnectionString = ConnectionString + ";INSECUREMODE=false";
                conn.Open();
                Assert.AreEqual(ConnectionState.Open, conn.State);
            }

            using (IDbConnection conn = new SnowflakeDbConnection())
            {
                conn.ConnectionString = ConnectionString;
                conn.Open();
                Assert.AreEqual(ConnectionState.Open, conn.State);
            }

            using (IDbConnection conn = new SnowflakeDbConnection())
            {
                conn.ConnectionString = ConnectionString + ";INSECUREMODE=false";
                conn.Open();
                Assert.AreEqual(ConnectionState.Open, conn.State);
            }

            using (IDbConnection conn = new SnowflakeDbConnection())
            {
                conn.ConnectionString = ConnectionString + ";INSECUREMODE=true";
                conn.Open();
                Assert.AreEqual(ConnectionState.Open, conn.State);
>>>>>>> cddfb280
            }
        }

        [Test]
        public void TestConnectViaSecureString()
        {
            String[] connEntries = ConnectionString.Split(';');
            String connectionStringWithoutPassword = "";
            using (var conn = new SnowflakeDbConnection())
            {
                var password = new System.Security.SecureString();
                foreach (String entry in connEntries)
                {
                    if (!entry.StartsWith("password="))
                    {
                        connectionStringWithoutPassword += entry;
                        connectionStringWithoutPassword += ';';
                    }
                    else
                    {
                        var pass = entry.Substring(9);
                        foreach (char c in pass)
                        {
                            password.AppendChar(c);
                        }
                    }
                }
                conn.ConnectionString = connectionStringWithoutPassword;
                conn.Password = password;
                conn.Open();

                Assert.AreEqual(testConfig.database.ToUpper(), conn.Database);
                Assert.AreEqual(conn.State, ConnectionState.Open);

                conn.Close();
            }
        }

        [Test]
        public void TestLoginTimeout()
        {
            using (IDbConnection conn = new MockSnowflakeDbConnection())
            {
                int timeoutSec = 5;
                string loginTimeOut5sec = String.Format(ConnectionString + "connection_timeout={0}",
                    timeoutSec);

                conn.ConnectionString = loginTimeOut5sec;

                Assert.AreEqual(conn.State, ConnectionState.Closed);
                Stopwatch stopwatch = Stopwatch.StartNew();
                try
                {
                    conn.Open();
                    Assert.Fail();

                }
                catch (AggregateException e)
                {
                    Assert.AreEqual(SFError.REQUEST_TIMEOUT.GetAttribute<SFErrorAttr>().errorCode,
                        ((SnowflakeDbException)e.InnerException).ErrorCode);
                }
                stopwatch.Stop();

                //Should timeout before the default timeout (120 sec) * 1000
                Assert.Less(stopwatch.ElapsedMilliseconds, 120 * 1000);
                // Should timeout after the defined connection timeout
                Assert.GreaterOrEqual(stopwatch.ElapsedMilliseconds, timeoutSec * 1000);
                Assert.AreEqual(5, conn.ConnectionTimeout);
            }
        }

        [Test]
        public void TestDefaultLoginTimeout()
        {
            using (IDbConnection conn = new MockSnowflakeDbConnection())
            {
                conn.ConnectionString = ConnectionString;

                // Default timeout is 120 sec
                Assert.AreEqual(120, conn.ConnectionTimeout);

                Assert.AreEqual(conn.State, ConnectionState.Closed);
                Stopwatch stopwatch = Stopwatch.StartNew();
                try
                {                    
                    conn.Open();                    
                    Assert.Fail();
                }
                catch (AggregateException e)
                {
                    Assert.AreEqual(SFError.REQUEST_TIMEOUT.GetAttribute<SFErrorAttr>().errorCode,
                        ((SnowflakeDbException)e.InnerException).ErrorCode);
                }
                stopwatch.Stop();
                // Should timeout after the default timeout (120 sec)
                Assert.GreaterOrEqual(stopwatch.ElapsedMilliseconds, 120 * 1000);
                // But never more than 16 sec (max backoff) after the default timeout
                Assert.LessOrEqual(stopwatch.ElapsedMilliseconds, (120 + 16) * 1000);
            }
        }

        [Test]
        public void TestConnectionFailFast()
        {
            using (var conn = new SnowflakeDbConnection())
            {
                // Just a way to get a 404 on the login request and make sure there are no retry
                string invalidConnectionString = "host=docs.microsoft.com;"
                    + "connection_timeout=0;account=testFailFast;user=testFailFast;password=testFailFast;";

                conn.ConnectionString = invalidConnectionString;

                Assert.AreEqual(conn.State, ConnectionState.Closed);
                try
                {
                    conn.Open();
                    Assert.Fail();
                }
                catch (SnowflakeDbException e)
                {
                    Assert.AreEqual(SFError.INTERNAL_ERROR.GetAttribute<SFErrorAttr>().errorCode,
                        e.ErrorCode);
                }

                Assert.AreEqual(ConnectionState.Closed, conn.State);
            }
        }

        [Test]
        public void TestValidateDefaultParameters()
        {
            string connectionString = String.Format("scheme={0};host={1};port={2};" +
            "account={3};role={4};db={5};schema={6};warehouse={7};user={8};password={9};",
                    testConfig.protocol,
                    testConfig.host,
                    testConfig.port,
                    testConfig.account,
                    testConfig.role,
                    testConfig.database,
                    testConfig.schema,
                    "WAREHOUSE_NEVER_EXISTS",
                    testConfig.user,
                    testConfig.password);

            // By default should validate parameters
            using (IDbConnection conn = new SnowflakeDbConnection())
            {
                try
                {
                    conn.ConnectionString = connectionString;
                    conn.Open();
                    Assert.Fail();
                }
                catch (SnowflakeDbException e)
                {
                    Assert.AreEqual(390201, e.ErrorCode);
                }
            }

            // This should succeed
            using (IDbConnection conn = new SnowflakeDbConnection())
            {
                conn.ConnectionString = connectionString + ";VALIDATE_DEFAULT_PARAMETERS=false";
                conn.Open();
            }
        }

        [Test]
        public void TestInvalidConnectionString()
        {
            string[] invalidStrings = {
                // missing required connection property password
                "ACCOUNT=testaccount;user=testuser",
                // invalid account value
                "ACCOUNT=A=C;USER=testuser;password=123",
                "complete_invalid_string",
            };

            int[] expectedErrorCode = { 270006, 270008, 270008 };

            using (IDbConnection conn = new SnowflakeDbConnection())
            {
                for (int i = 0; i < invalidStrings.Length; i++)
                {
                    try
                    {
                        conn.ConnectionString = invalidStrings[i];
                        conn.Open();
                        Assert.Fail();
                    }
                    catch (SnowflakeDbException e)
                    {
                        Assert.AreEqual(expectedErrorCode[i], e.ErrorCode);
                    }
                }
            }
        }

        [Test]
        public void TestUnknownConnectionProperty()
        {
            using (IDbConnection conn = new SnowflakeDbConnection())
            {
                // invalid propety will be ignored.
                conn.ConnectionString = ConnectionString + ";invalidProperty=invalidvalue;";

                conn.Open();
                Assert.AreEqual(conn.State, ConnectionState.Open);
                conn.Close();
            }
        }

        [Test]
        [IgnoreOnEnvIs("snowflake_cloud_env",
                       new string[] { "AZURE", "GCP" })]
        public void TestSwitchDb()
        {
            using (IDbConnection conn = new SnowflakeDbConnection())
            {
                conn.ConnectionString = ConnectionString;

                Assert.AreEqual(conn.State, ConnectionState.Closed);

                conn.Open();

                Assert.AreEqual(testConfig.database.ToUpper(), conn.Database);
                Assert.AreEqual(conn.State, ConnectionState.Open);

                conn.ChangeDatabase("SNOWFLAKE_SAMPLE_DATA");
                Assert.AreEqual("SNOWFLAKE_SAMPLE_DATA", conn.Database);

                conn.Close();
            }

        }

        [Test]
        public void TestConnectWithoutHost()
        {
            using (IDbConnection conn = new SnowflakeDbConnection())
            {
                string connStrFmt = "account={0};user={1};password={2}";
                conn.ConnectionString = string.Format(connStrFmt, testConfig.account,
                    testConfig.user, testConfig.password);
                // Check that connection succeeds if host is not specified in test configs, i.e. default should work.
                if (string.IsNullOrEmpty(testConfig.host))
                {
                    conn.Open();
                    Assert.AreEqual(conn.State, ConnectionState.Open);
                    conn.Close();
                }
            }
        }

        [Test]
        public void TestConnectWithDifferentRole()
        {
            using (IDbConnection conn = new SnowflakeDbConnection())
            {
                var host = testConfig.host;
                if (string.IsNullOrEmpty(host))
                {
                    host = $"{testConfig.account}.snowflakecomputing.com";
                }

                string connStrFmt = "scheme={0};host={1};port={2};" +
                    "user={3};password={4};account={5};role=public;db=snowflake_sample_data;schema=information_schema;warehouse=WH_NOT_EXISTED;validate_default_parameters=false";

                conn.ConnectionString = string.Format(
                    connStrFmt,
                    testConfig.protocol,
                    testConfig.host,
                    testConfig.port,
                    testConfig.user,
                    testConfig.password,
                    testConfig.account
                    );
                conn.Open();
                Assert.AreEqual(conn.State, ConnectionState.Open);

                using (IDbCommand command = conn.CreateCommand())
                {
                    command.CommandText = "select current_role()";
                    Assert.AreEqual(command.ExecuteScalar().ToString(), "PUBLIC");

                    command.CommandText = "select current_database()";
                    CollectionAssert.Contains(new[] { "SNOWFLAKE_SAMPLE_DATA", "" }, command.ExecuteScalar().ToString());

                    command.CommandText = "select current_schema()";
                    CollectionAssert.Contains(new[] { "INFORMATION_SCHEMA", "" }, command.ExecuteScalar().ToString());

                    command.CommandText = "select current_warehouse()";
                    // Command will return empty string if the hardcoded warehouse does not exist.
                    Assert.AreEqual("", command.ExecuteScalar().ToString());
                }
                conn.Close();
            }
        }

        // Test that when a connection is disposed, a close would send out and unfinished transaction would be roll back.
        [Test]
        public void TestConnectionDispose()
        {
            using (IDbConnection conn = new SnowflakeDbConnection())
            {
                // Setup
                conn.ConnectionString = ConnectionString;
                conn.Open();
                IDbCommand command = conn.CreateCommand();
                command.CommandText = "create or replace table testConnDispose(c int)";
                command.ExecuteNonQuery();

                IDbTransaction t1 = conn.BeginTransaction();
                IDbCommand t1c1 = conn.CreateCommand();
                t1c1.Transaction = t1;
                t1c1.CommandText = "insert into testConnDispose values (1)";
                t1c1.ExecuteNonQuery();
            }

            using (IDbConnection conn = new SnowflakeDbConnection())
            {
                // Previous connection would be disposed and 
                // uncommitted txn would rollback at this point
                conn.ConnectionString = ConnectionString;
                conn.Open();
                IDbCommand command = conn.CreateCommand();
                command.CommandText = "SELECT * FROM testConnDispose";
                IDataReader reader = command.ExecuteReader();
                Assert.IsFalse(reader.Read());

                // Cleanup
                command.CommandText = "DROP TABLE IF EXISTS testConnDispose";
                command.ExecuteNonQuery();
            }
        }

        [Test]
        public void TestUnknownAuthenticator()
        {
            string[] wrongAuthenticators = new string[]
            {
                "http://snowflakecomputing.okta.com",
                "https://snowflake.com",
                "unknown",
            };

            foreach (string wrongAuthenticator in wrongAuthenticators)
            {
                try
                {
                    IDbConnection conn = new SnowflakeDbConnection();
                    conn.ConnectionString = "scheme=http;host=test;port=8080;user=test;password=test;account=test;authenticator=" + wrongAuthenticator;
                    conn.Open();
                    Assert.Fail("Authentication of {0} should fail", wrongAuthenticator);
                }
                catch (SnowflakeDbException e)
                {
                    Assert.AreEqual(SFError.UNKNOWN_AUTHENTICATOR.GetAttribute<SFErrorAttr>().errorCode, e.ErrorCode);
                }

            }
        }

        [Test]
        [Ignore("This test requires manual setup and therefore cannot be run in CI")]
        public void TestOktaConnection()
        {
            using (var conn = new SnowflakeDbConnection())
            {
                conn.ConnectionString
                    = ConnectionStringWithoutAuth
                    + String.Format(
                        ";authenticator={0};user={1};password={2};",
                        testConfig.OktaURL,
                        testConfig.OktaUser,
                        testConfig.OktaPassword);
                conn.Open();
                Assert.AreEqual(ConnectionState.Open, conn.State);
            }
        }

        [Test]
        [Ignore("This test requires manual setup and therefore cannot be run in CI")]
        public void TestOkta2ConnectionsFollowingEachOther()
        {
            // This test is here because Cookies were messing up with sequential Okta connection
            using (var conn = new SnowflakeDbConnection())
            {
                conn.ConnectionString
                    = ConnectionStringWithoutAuth
                    + String.Format(
                        ";authenticator={0};user={1};password={2};",
                        testConfig.OktaURL,
                        testConfig.OktaUser,
                        testConfig.OktaPassword);
                conn.Open();
                Assert.AreEqual(ConnectionState.Open, conn.State);
            }


            using (var conn = new SnowflakeDbConnection())
            {
                conn.ConnectionString
                    = ConnectionStringWithoutAuth
                    + String.Format(
                        ";authenticator={0};user={1};password={2};",
                        testConfig.OktaURL,
                        testConfig.OktaUser,
                        testConfig.OktaPassword);
                conn.Open();
                Assert.AreEqual(ConnectionState.Open, conn.State);
            }
        }

        [Test]
        [Ignore("This test requires manual interaction and therefore cannot be run in CI")]
        public void TestSSOConnectionWithUser()
        {
            using (IDbConnection conn = new SnowflakeDbConnection())
            {
                conn.ConnectionString
                    = ConnectionStringWithoutAuth
                    + ";authenticator=externalbrowser;user=qa@snowflakecomputing.com";
                conn.Open();
                Assert.AreEqual(ConnectionState.Open, conn.State);
                using (IDbCommand command = conn.CreateCommand())
                {
                    command.CommandText = "SELECT CURRENT_USER()";
                    Assert.AreEqual("QA", command.ExecuteScalar().ToString());
                }
            }
        }

        [Test]
        [Ignore("This test requires manual interaction and therefore cannot be run in CI")]
        public void TestSSOConnectionWithWrongUser()
        {
            try
            {
                using (IDbConnection conn = new SnowflakeDbConnection())
                {
                    conn.ConnectionString
                        = ConnectionStringWithoutAuth
                        + ";authenticator=externalbrowser;user=wrong@snowflakecomputing.com";
                    conn.Open();
                    Assert.Fail();
                }
            }
            catch (SnowflakeDbException e)
            {
                Assert.AreEqual(390191, e.ErrorCode);
            }
        }

        [Test]
        [Ignore("Ignore this test until configuration is setup for CI integration. Can be run manually.")]
        public void TestJwtUnencryptedPemFileConnection()
        {
            using (var conn = new SnowflakeDbConnection())
            {
                conn.ConnectionString
                    = ConnectionStringWithoutAuth
                    + String.Format(
                        ";authenticator=snowflake_jwt;user={0};private_key_file={1}",
                        testConfig.jwtAuthUser,
                        testConfig.pemFilePath);
                conn.Open();
                Assert.AreEqual(ConnectionState.Open, conn.State);
            }
        }

        [Test]
        [Ignore("Ignore this test until configuration is setup for CI integration. Can be run manually.")]
        public void TestJwtUnencryptedP8FileConnection()
        {
            using (var conn = new SnowflakeDbConnection())
            {
                conn.ConnectionString
                    = ConnectionStringWithoutAuth
                    + String.Format(
                        ";authenticator=snowflake_jwt;user={0};private_key_file={1}",
                        testConfig.jwtAuthUser,
                        testConfig.p8FilePath);
                conn.Open();
                Assert.AreEqual(ConnectionState.Open, conn.State);
            }
        }

        [Test]
        [Ignore("Ignore this test until configuration is setup for CI integration. Can be run manually.")]
        public void TestJwtEncryptedPkFileConnection()
        {
            using (var conn = new SnowflakeDbConnection())
            {
                conn.ConnectionString
                    = ConnectionStringWithoutAuth
                    + String.Format(
                        ";authenticator=snowflake_jwt;user={0};private_key_file={1};private_key_pwd={2}",
                        testConfig.jwtAuthUser,
                        testConfig.pwdProtectedPrivateKeyFilePath,
                        testConfig.privateKeyFilePwd);
                conn.Open();
                Assert.AreEqual(ConnectionState.Open, conn.State);
            }
        }

        [Test]
        [Ignore("Ignore this test until configuration is setup for CI integration. Can be run manually.")]
        public void TestJwtUnencryptedPkConnection()
        {
            using (var conn = new SnowflakeDbConnection())
            {
                conn.ConnectionString
                    = ConnectionStringWithoutAuth
                    + String.Format(
                        ";authenticator=snowflake_jwt;user={0};private_key={1}",
                        testConfig.jwtAuthUser,
                        testConfig.privateKey);
                conn.Open();
                Assert.AreEqual(ConnectionState.Open, conn.State);
            }
        }

        [Test]
        [Ignore("Ignore this test until configuration is setup for CI integration. Can be run manually.")]
        public void TestJwtEncryptedPkConnection()
        {
            using (var conn = new SnowflakeDbConnection())
            {
                conn.ConnectionString
                    = ConnectionStringWithoutAuth
                    + String.Format(
                        ";authenticator=snowflake_jwt;user={0};private_key={1};private_key_pwd={2}",
                        testConfig.jwtAuthUser,
                        testConfig.pwdProtectedPrivateKey,
                        testConfig.privateKeyFilePwd);
                conn.Open();
                Assert.AreEqual(ConnectionState.Open, conn.State);
            }
        }

        [Test]
        [Ignore("Ignore this test until configuration is setup for CI integration. Can be run manually.")]
        public void TestJwtMissingConnectionSettingConnection()
        {
            try
            {
                using (var conn = new SnowflakeDbConnection())
                {
                    conn.ConnectionString
                        = ConnectionStringWithoutAuth
                        + String.Format(
                            ";authenticator=snowflake_jwt;user={0};private_key_pwd={1}",
                            testConfig.jwtAuthUser,
                            testConfig.privateKeyFilePwd);
                    conn.Open();
                    Assert.Fail();
                }
            }
            catch (SnowflakeDbException e)
            {
                // Missing PRIVATE_KEY_FILE connection setting required for 
                // authenticator =snowflake_jwt
                Assert.AreEqual(270008, e.ErrorCode);
            }
        }

        [Test]
        [Ignore("Ignore this test until configuration is setup for CI integration. Can be run manually.")]
        public void TestJwtEncryptedPkFileInvalidPwdConnection()
        {
            try
            {
                using (var conn = new SnowflakeDbConnection())
                {
                    conn.ConnectionString
                        = ConnectionStringWithoutAuth
                        + String.Format(
                            ";authenticator=snowflake_jwt;user={0};private_key_file={1};private_key_pwd=Invalid",
                            testConfig.jwtAuthUser,
                            testConfig.pwdProtectedPrivateKeyFilePath);
                    conn.Open();
                    Assert.Fail();
                }
            }
            catch (SnowflakeDbException e)
            {
                // Invalid password for decrypting the private key
                Assert.AreEqual(270052, e.ErrorCode);
            }
        }

        [Test]
        [Ignore("Ignore this test until configuration is setup for CI integration. Can be run manually.")]
        public void TestJwtEncryptedPkFileNoPwdConnection()
        {
            try
            {
                using (var conn = new SnowflakeDbConnection())
                {
                    conn.ConnectionString
                        = ConnectionStringWithoutAuth
                        + String.Format(
                            ";authenticator=snowflake_jwt;user={0};private_key_file={1}",
                            testConfig.jwtAuthUser,
                            testConfig.pwdProtectedPrivateKeyFilePath);
                    conn.Open();
                    Assert.Fail();
                }
            }
            catch (SnowflakeDbException e)
            {
                // Invalid password (none provided) for decrypting the private key
                Assert.AreEqual(270052, e.ErrorCode);
            }
        }

        [Test]
        [Ignore("Ignore this test until configuration is setup for CI integration. Can be run manually.")]
        public void TestJwtConnectionWithWrongUser()
        {
            try
            {
                using (var conn = new SnowflakeDbConnection())
                {
                    conn.ConnectionString
                        = ConnectionStringWithoutAuth
                        + String.Format(
                            ";authenticator=snowflake_jwt;user={0};private_key_file={1}",
                            "WrongUser",
                            testConfig.pemFilePath);
                    conn.Open();
                    Assert.Fail();
                }
            }
            catch (SnowflakeDbException e)
            {
                // Jwt token is invalid
                Assert.AreEqual(390144, e.ErrorCode);
            }
        }

        [Test]
        [Ignore("Ignore this test until configuration is setup for CI integration. Can be run manually.")]
        public void TestJwtEncryptedPkConnectionWithWrongUser()
        {
            try
            {
                using (var conn = new SnowflakeDbConnection())
                {
                    conn.ConnectionString
                        = ConnectionStringWithoutAuth
                        + String.Format(
                            ";authenticator=snowflake_jwt;user={0};private_key_file={1};private_key_pwd={2}",
                            "WrongUser",
                            testConfig.pwdProtectedPrivateKeyFilePath,
                            testConfig.privateKeyFilePwd);
                    conn.Open();
                    Assert.Fail();
                }
            }
            catch (SnowflakeDbException e)
            {
                // Jwt token is invalid
                Assert.AreEqual(390144, e.ErrorCode);
            }
        }


        [Test]
        [Ignore("Ignore this test until configuration is setup for CI integration. Can be run manually.")]
        public void TestValidOAuthConnection()
        {
            using (var conn = new SnowflakeDbConnection())
            {
                conn.ConnectionString
                    = ConnectionStringWithoutAuth
                    + String.Format(
                        ";authenticator=oauth;token={0}",
                        testConfig.oauthToken);
                conn.Open();
                Assert.AreEqual(ConnectionState.Open, conn.State);
            }
        }

        [Test]
        public void TestInValidOAuthTokenConnection()
        {
            try
            {
                using (var conn = new SnowflakeDbConnection())
                {
                    conn.ConnectionString
                        = ConnectionStringWithoutAuth
                        + ";authenticator=oauth;token=notAValidOAuthToken";
                    conn.Open();
                    Assert.AreEqual(ConnectionState.Open, conn.State);
                    Assert.Fail();
                }
            }
            catch (SnowflakeDbException e)
            {
                // Invalid OAuth access token
                Assert.AreEqual(390303, e.ErrorCode);
            }
        }

        [Test]
        [Ignore("Ignore this test until configuration is setup for CI integration. Can be run manually.")]
        public void TestValidOAuthExpiredTokenConnection()
        {
            try
            {
                using (var conn = new SnowflakeDbConnection())
                {
                    conn.ConnectionString
                   = ConnectionStringWithoutAuth
                   + String.Format(
                       ";authenticator=oauth;token={0}",
                       testConfig.expOauthToken);
                    conn.Open();
                    Assert.Fail();
                }
            }
            catch (SnowflakeDbException e)
            {
                Console.Write(e);
                // Token is expired
                Assert.AreEqual(390318, e.ErrorCode);
            }
        }

        [Test]
        [Ignore("Ignore this test until configuration is setup for CI integration. Can be run manually.")]
        public void TestCorrectProxySettingFromConnectionString()
        {
            using (var conn = new SnowflakeDbConnection())
            {
                conn.ConnectionString
                = ConnectionString
                + String.Format(
                    ";useProxy=true;proxyHost={0};proxyPort={1}",
                    testConfig.proxyHost,
                    testConfig.proxyPort);

                conn.Open();
            }
        }

        [Test]
        [Ignore("Ignore this test until configuration is setup for CI integration. Can be run manually.")]
        public void TestCorrectProxyWithCredsSettingFromConnectionString()
        {
            using (var conn = new SnowflakeDbConnection())
            {
                conn.ConnectionString
                = ConnectionString
                + String.Format(
                    ";useProxy=true;proxyHost={0};proxyPort={1};proxyUser={2};proxyPassword={3}",
                    testConfig.authProxyHost,
                    testConfig.authProxyPort,
                    testConfig.authProxyUser,
                    testConfig.authProxyPwd);

                conn.Open();
            }
        }

        [Test]
        [Ignore("Ignore this test until configuration is setup for CI integration. Can be run manually.")]
        public void TestCorrectProxySettingWithByPassListFromConnectionString()
        {
            using (var conn = new SnowflakeDbConnection())
            {
                conn.ConnectionString
                = ConnectionString
                + String.Format(
                    ";useProxy=true;proxyHost={0};proxyPort={1};proxyUser={2};proxyPassword={3};nonProxyHosts={4}",
                    testConfig.authProxyHost,
                    testConfig.authProxyPort,
                    testConfig.authProxyUser,
                    testConfig.authProxyPwd,
                    "*.foo.com %7C" + testConfig.host + "|localhost");

                conn.Open();
            }
        }

        [Test]
        [Ignore("Ignore this test until configuration is setup for CI integration. Can be run manually.")]
<<<<<<< HEAD
        public void TestMultipleConnectionWithDifferentProxySettings()
=======
        public void TestMultipleConnectionWithDifferentHttpHandlerSettings()
>>>>>>> cddfb280
        {
            // Authenticated proxy
            using (var conn1 = new SnowflakeDbConnection())
            {
                conn1.ConnectionString = ConnectionString
                    + String.Format(
                        ";useProxy=true;proxyHost={0};proxyPort={1};proxyUser={2};proxyPassword={3}",
                        testConfig.authProxyHost,
                        testConfig.authProxyPort,
                        testConfig.authProxyUser,
                        testConfig.authProxyPwd);
                conn1.Open();
            }

            // No proxy
            using (var conn2 = new SnowflakeDbConnection())
            {
                conn2.ConnectionString = ConnectionString;
                conn2.Open();
            }

            // Non authenticated proxy
            using (var conn3 = new SnowflakeDbConnection())
            {
                conn3.ConnectionString = ConnectionString
                + String.Format(
                    ";useProxy=true;proxyHost={0};proxyPort={1}",
                    testConfig.proxyHost,
                    testConfig.proxyPort);
                conn3.Open();
            }

            // Invalid proxy
            using (var conn4 = new SnowflakeDbConnection())
            {
                conn4.ConnectionString =
<<<<<<< HEAD
                    ConnectionString + "connection_timeout=20;useProxy=true;proxyHost=Invalid;proxyPort=8080";
=======
                    ConnectionString + "connection_timeout=20;useProxy=true;proxyHost=Invalid;proxyPort=8080;INSECUREMODE=true";
>>>>>>> cddfb280
                try
                {
                    conn4.Open();
                    Assert.Fail();
                }
                catch
                {
                    // Expected
                }
            }

            // Another authenticated proxy connection
            //Should use same httpclient than previous authenticated proxy connection
            using (var conn5 = new SnowflakeDbConnection())
            {
                conn5.ConnectionString = ConnectionString
                    + String.Format(
<<<<<<< HEAD
                        ";useProxy=true;proxyHost={0};proxyPort={1};proxyUser={2};proxyPassword={3}",
=======
                        ";useProxy=true;proxyHost={0};proxyPort={1};proxyUser={2};proxyPassword={3};INSECUREMODE=true",
>>>>>>> cddfb280
                        testConfig.authProxyHost,
                        testConfig.authProxyPort,
                        testConfig.authProxyUser,
                        testConfig.authProxyPwd);
                conn5.Open();
            }

            // No proxy again
            // Should use same httpclient than previous no proxy connection
            using (var conn6 = new SnowflakeDbConnection())
            {
<<<<<<< HEAD
                conn6.ConnectionString = ConnectionString;
=======
                conn6.ConnectionString = ConnectionString + ";INSECUREMODE=true";
>>>>>>> cddfb280
                conn6.Open();
            }

            // Another authenticated proxy, but this will create a new httpclient because there is
            // a bypass list
            using (var conn7 = new SnowflakeDbConnection())
            {
                conn7.ConnectionString
              = ConnectionString
              + String.Format(
                  ";useProxy=true;proxyHost={0};proxyPort={1};proxyUser={2};proxyPassword={3};nonProxyHosts={4}",
                  testConfig.authProxyHost,
                  testConfig.authProxyPort,
                  testConfig.authProxyUser,
                  testConfig.authProxyPwd,
                  "*.foo.com %7C" + testConfig.host + "|localhost");

                conn7.Open();
            }

<<<<<<< HEAD
=======
            // No proxy again
            // Should use same httpclient than conn2
            using (var conn8 = new SnowflakeDbConnection())
            {
                conn8.ConnectionString = ConnectionString + ";INSECUREMODE=false";
                conn8.Open();
            }

            // Another authenticated proxy with bypasslist, but this will create a new httpclient because 
            // InsecureMode=true
            using (var conn9 = new SnowflakeDbConnection())
            {
                conn9.ConnectionString
              = ConnectionString
              + String.Format(
                  ";useProxy=true;proxyHost={0};proxyPort={1};proxyUser={2};proxyPassword={3};nonProxyHosts={4};INSECUREMODE=true",
                  testConfig.authProxyHost,
                  testConfig.authProxyPort,
                  testConfig.authProxyUser,
                  testConfig.authProxyPwd,
                  "*.foo.com %7C" + testConfig.host + "|localhost");

                conn9.Open();
            }

            // Another authenticated proxy with bypasslist
            // Should use same httpclient than conn7
            using (var conn10 = new SnowflakeDbConnection())
            {
                conn10.ConnectionString
              = ConnectionString
              + String.Format(
                  ";useProxy=true;proxyHost={0};proxyPort={1};proxyUser={2};proxyPassword={3};nonProxyHosts={4}",
                  testConfig.authProxyHost,
                  testConfig.authProxyPort,
                  testConfig.authProxyUser,
                  testConfig.authProxyPwd,
                  "*.foo.com %7C" + testConfig.host + "|localhost");

                conn10.Open();
            }

            // No proxy, but insecuremode=true
            // Should use same httpclient than conn2
            using (var conn11 = new SnowflakeDbConnection())
            {
                conn11.ConnectionString = ConnectionString+";INSECUREMODE=true";
                conn11.Open();
            }
>>>>>>> cddfb280
        }

        [Test]
        public void TestInvalidProxySettingFromConnectionString()
        {
            using (var conn = new SnowflakeDbConnection())
            {
<<<<<<< HEAD
                conn.ConnectionString = 
=======
                conn.ConnectionString =
>>>>>>> cddfb280
                    ConnectionString + "connection_timeout=5;useProxy=true;proxyHost=Invalid;proxyPort=8080";
                try
                {
                    conn.Open();
                    Assert.Fail();
                }
                catch (SnowflakeDbException e)
<<<<<<< HEAD
                {                    
=======
                {
>>>>>>> cddfb280
                    // Expected
                    logger.Debug("Failed opening connection ", e);
                    Assert.AreEqual(270001, e.ErrorCode); //Internal error
                    Assert.AreEqual("08006", e.SqlState); // Connection failure
                }
            }
        }

        [Test]
        public void TestUseProxyFalseWithInvalidProxyConnectionString()
        {
            using (var conn = new SnowflakeDbConnection())
            {
                conn.ConnectionString =
                    ConnectionString + ";useProxy=false;proxyHost=Invalid;proxyPort=8080";
                conn.Open();
                // Because useProxy=false, the proxy settings are ignored
            }
        }

        [Test]
        public void TestInvalidProxySettingWithByPassListFromConnectionString()
        {
            using (var conn = new SnowflakeDbConnection())
            {
                conn.ConnectionString
                = ConnectionString
                + String.Format(
                    ";useProxy=true;proxyHost=Invalid;proxyPort=8080;nonProxyHosts={0}",
<<<<<<< HEAD
                    "*.foo.com %7C" + testConfig.account+".snowflakecomputing.com|localhost");
=======
                    "*.foo.com %7C" + testConfig.account + ".snowflakecomputing.com|localhost");
>>>>>>> cddfb280

                conn.Open();
                // Because testConfig.host is in the bypass list, the proxy should not be used
            }
        }
<<<<<<< HEAD
=======

        [Test]
        [Ignore("Ignore this test until configuration is setup for CI integration. Can be run manually.")]
        public void testMulitpleConnectionInParallel()
        {
            string baseConnectionString = ConnectionString + $";CONNECTION_TIMEOUT=30;";
            string authenticatedProxy = String.Format("useProxy =true;proxyHost={0};proxyPort={1};proxyUser={2};proxyPassword={3};",
                  testConfig.authProxyHost,
                  testConfig.authProxyPort,
                  testConfig.authProxyUser,
                  testConfig.authProxyPwd);
            string byPassList = "nonProxyHosts=*.foo.com %7C" + testConfig.host + "|localhost;";
            string insecureModeTrue = "INSECUREMODE=true;";
            string insecureModeFalse = "INSECUREMODE=false;";

            string[] connectionStrings = {
                baseConnectionString,
                baseConnectionString + insecureModeFalse ,
                baseConnectionString + insecureModeTrue,
                baseConnectionString + authenticatedProxy,
                baseConnectionString + authenticatedProxy + insecureModeFalse,
                baseConnectionString + authenticatedProxy + insecureModeTrue,
                baseConnectionString + authenticatedProxy + byPassList,
                baseConnectionString + authenticatedProxy + byPassList + insecureModeFalse,
                baseConnectionString + authenticatedProxy + byPassList + insecureModeTrue};

            bool failed = false;

           Task[] tasks = new Task[450];
            for (int i = 0; i < 450; i++)
            {
                string connString = connectionStrings[i % (connectionStrings.Length)];
                tasks[i] = Task.Run(() =>
                {
                    using (IDbConnection conn = new SnowflakeDbConnection())
                    {
                        conn.ConnectionString = connString;
                        Console.WriteLine($"{conn.ConnectionString}");
                        try
                        {
                            conn.Open();
                        }
                        catch (Exception e)
                        {
                            Console.WriteLine(e);
                            Console.WriteLine("--------------------------");
                            Console.WriteLine(e.InnerException);
                            failed = true;
                        }

                        using (IDbCommand command = conn.CreateCommand())
                        {
                            try
                            {
                                command.CommandText = "SELECT 1";
                                command.ExecuteScalar();
                            }
                            catch (Exception e)
                            {
                                Console.WriteLine("ExecuteScalar error");
                                Console.WriteLine(e);
                                failed = true;
                            }
                        }
                    }
                });
            }
            try
            {
                Task.WaitAll(tasks);
            }
            catch (AggregateException ae)
            {
                Console.WriteLine("One or more exceptions occurred: ");
                foreach (var ex in ae.Flatten().InnerExceptions)
                    Console.WriteLine("   {0}", ex.Message);
                failed = true;
            }

            if (failed)
            {
                Assert.Fail();
            }
        }
>>>>>>> cddfb280
    }

    [TestFixture]
    class SFConnectionITAsync : SFBaseTestAsync
    {
        private static SFLogger logger = SFLoggerFactory.GetLogger<SFConnectionITAsync>();


        [Test]
        public void TestCancelLoginBeforeTimeout()
        {
            using (var conn = new MockSnowflakeDbConnection())
            {
                // No timeout
                int timeoutSec = 0;
                string infiniteLoginTimeOut = String.Format(ConnectionString + ";connection_timeout={0}",
                    timeoutSec);

                conn.ConnectionString = infiniteLoginTimeOut;

                Assert.AreEqual(conn.State, ConnectionState.Closed);
                // At this point the connection string has not been parsed, it will return the 
                // default value
                //Assert.AreEqual(120, conn.ConnectionTimeout);

                CancellationTokenSource connectionCancelToken = new CancellationTokenSource();
                Task connectTask = conn.OpenAsync(connectionCancelToken.Token);                

                // Sleep for 130 sec (more than the default connection timeout and the httpclient 
                // timeout to make sure there are no false positive )
                Thread.Sleep(130*1000);
           
                Assert.AreEqual(ConnectionState.Connecting, conn.State);

                // Cancel the connection because it will never succeed since there is no 
                // connection_timeout defined
                logger.Debug("connectionCancelToken.Cancel ");
                connectionCancelToken.Cancel();

                try
                {
                    connectTask.Wait();
                }
                catch (AggregateException e)
                {
                    Assert.AreEqual(
                        "System.Threading.Tasks.TaskCanceledException",
                        e.InnerException.GetType().ToString());
                    
                }

                Assert.AreEqual(ConnectionState.Closed, conn.State);
                Assert.AreEqual(0, conn.ConnectionTimeout);
            }
        }

        [Test]
        public void TestAsyncLoginTimeout()
        {
            using (var conn = new MockSnowflakeDbConnection())
            {
                int timeoutSec = 5;
                string loginTimeOut5sec = String.Format(ConnectionString + "connection_timeout={0}",
                    timeoutSec);
                conn.ConnectionString = loginTimeOut5sec;

                Assert.AreEqual(conn.State, ConnectionState.Closed);

                CancellationTokenSource connectionCancelToken = new CancellationTokenSource();
                Stopwatch stopwatch = Stopwatch.StartNew();
                try
                {
                    Task connectTask =  conn.OpenAsync(connectionCancelToken.Token);
                    connectTask.Wait();
                }
                catch (AggregateException e)
                {
                    Assert.AreEqual(SFError.INTERNAL_ERROR.GetAttribute<SFErrorAttr>().errorCode,
                        ((SnowflakeDbException)e.InnerException).ErrorCode);

                }
                stopwatch.Stop();

                // Should timeout after 5sec
                Assert.GreaterOrEqual(stopwatch.ElapsedMilliseconds, 5 * 1000);
                // But never more than 1 sec (max backoff) after the default timeout
                Assert.LessOrEqual(stopwatch.ElapsedMilliseconds, (6) * 1000);

                Assert.AreEqual(ConnectionState.Closed, conn.State);
                Assert.AreEqual(5, conn.ConnectionTimeout);
            }
        }

        [Test]
        public void TestAsyncDefaultLoginTimeout()
        {
            using (var conn = new MockSnowflakeDbConnection())
            {
                conn.ConnectionString = ConnectionString;

                Assert.AreEqual(conn.State, ConnectionState.Closed);

                CancellationTokenSource connectionCancelToken = new CancellationTokenSource();
                Stopwatch stopwatch = Stopwatch.StartNew();
                try
                {
                    Task connectTask = conn.OpenAsync(connectionCancelToken.Token);
                    connectTask.Wait();
                }
                catch (AggregateException e)
                {
                    Assert.AreEqual(SFError.INTERNAL_ERROR.GetAttribute<SFErrorAttr>().errorCode,
                        ((SnowflakeDbException)e.InnerException).ErrorCode);
                }
                stopwatch.Stop();

                // Should timeout after the default timeout (120 sec)
                Assert.GreaterOrEqual(stopwatch.ElapsedMilliseconds, 120 * 1000);
                // But never more than 16 sec (max backoff) after the default timeout
                Assert.LessOrEqual(stopwatch.ElapsedMilliseconds, (120 + 16) * 1000);

                Assert.AreEqual(ConnectionState.Closed, conn.State);
                Assert.AreEqual(120, conn.ConnectionTimeout);
            }
        }

        [Test]
        public void TestAsyncConnectionFailFast()
        {
            using (var conn = new SnowflakeDbConnection())
            {
                // Just a way to get a 404 on the login request and make sure there are no retry
                string invalidConnectionString = "host=docs.microsoft.com;"
                    + "connection_timeout=0;account=testFailFast;user=testFailFast;password=testFailFast;";

                conn.ConnectionString = invalidConnectionString;

                Assert.AreEqual(conn.State, ConnectionState.Closed);
                CancellationTokenSource connectionCancelToken = new CancellationTokenSource();
                Task connectTask = null;
                try
                {
                    connectTask = conn.OpenAsync(connectionCancelToken.Token);
                    connectTask.Wait();
                    Assert.Fail();
                }
                catch (AggregateException e)
                {
                    Assert.AreEqual(SFError.INTERNAL_ERROR.GetAttribute<SFErrorAttr>().errorCode,
                        ((SnowflakeDbException)e.InnerException).ErrorCode);
                }

                Assert.AreEqual(ConnectionState.Closed, conn.State);
                Assert.IsTrue(connectTask.IsFaulted);
            }
        }
    }
}


<|MERGE_RESOLUTION|>--- conflicted
+++ resolved
@@ -1,1383 +1,1350 @@
-﻿/*
- * Copyright (c) 2012-2021 Snowflake Computing Inc. All rights reserved.
- */
-
-namespace Snowflake.Data.Tests
-{
-    using NUnit.Framework;
-    using Snowflake.Data.Client;
-    using System.Data;
-    using System;
-    using Snowflake.Data.Core;
-    using System.Threading.Tasks;
-    using System.Threading;
-    using Snowflake.Data.Log;
-    using System.Diagnostics;
-    using Snowflake.Data.Tests.Mock;
-
-    [TestFixture]
-    class SFConnectionIT : SFBaseTest
-    {
-        private static SFLogger logger = SFLoggerFactory.GetLogger<SFConnectionIT>();
-
-        [Test]
-        public void TestBasicConnection()
-        {
-            using (IDbConnection conn = new SnowflakeDbConnection())
-            {
-                conn.ConnectionString = ConnectionString;
-                conn.Open();
-                Assert.AreEqual(ConnectionState.Open, conn.State);
-
-                Assert.AreEqual(120, conn.ConnectionTimeout);
-                // Data source is empty string for now
-                Assert.AreEqual("", ((SnowflakeDbConnection)conn).DataSource);
-
-                string serverVersion = ((SnowflakeDbConnection)conn).ServerVersion;
-                if (!string.Equals(serverVersion, "Dev"))
-                {
-                    string[] versionElements = serverVersion.Split('.');
-                    Assert.AreEqual(3, versionElements.Length);
-                }
-
-                conn.Close();
-                Assert.AreEqual(ConnectionState.Closed, conn.State);
-            }
-        }
-
-        [Test]
-<<<<<<< HEAD
-        public void TestIncorrectUserOrPasswordBasicConnection()
-        {
-            using (var conn = new SnowflakeDbConnection())
-            {
-                conn.ConnectionString = String.Format("scheme={0};host={1};port={2};" +
-            "account={3};role={4};db={5};schema={6};warehouse={7};user={8};password={9};",
-                    testConfig.protocol,
-                    testConfig.host,
-                    testConfig.port,
-                    testConfig.account,
-                    testConfig.role,
-                    testConfig.database,
-                    testConfig.schema,
-                    testConfig.warehouse,
-                    "unknown",
-                    testConfig.password);
-
-                Assert.AreEqual(conn.State, ConnectionState.Closed);
-                try
-                {
-                    conn.Open();
-                    Assert.Fail();
-                
-                }
-                catch (SnowflakeDbException e)
-                {
-                    // Expected
-                    logger.Debug("Failed opening connection ", e);
-                    Assert.AreEqual("08006", e.SqlState); // Connection failure
-                }
-
-                Assert.AreEqual(ConnectionState.Closed, conn.State);
-=======
-        public void TestCrlCheckSwitchConnection()
-        {
-            using (IDbConnection conn = new SnowflakeDbConnection())
-            {
-                conn.ConnectionString = ConnectionString + ";INSECUREMODE=true";
-                conn.Open();
-                Assert.AreEqual(ConnectionState.Open, conn.State);
-
-            }
-
-            using (IDbConnection conn = new SnowflakeDbConnection())
-            {
-                conn.ConnectionString = ConnectionString;
-                conn.Open();
-                Assert.AreEqual(ConnectionState.Open, conn.State);
-            }
-
-            using (IDbConnection conn = new SnowflakeDbConnection())
-            {
-                conn.ConnectionString = ConnectionString + ";INSECUREMODE=false";
-                conn.Open();
-                Assert.AreEqual(ConnectionState.Open, conn.State);
-            }
-
-            using (IDbConnection conn = new SnowflakeDbConnection())
-            {
-                conn.ConnectionString = ConnectionString;
-                conn.Open();
-                Assert.AreEqual(ConnectionState.Open, conn.State);
-            }
-
-            using (IDbConnection conn = new SnowflakeDbConnection())
-            {
-                conn.ConnectionString = ConnectionString + ";INSECUREMODE=false";
-                conn.Open();
-                Assert.AreEqual(ConnectionState.Open, conn.State);
-            }
-
-            using (IDbConnection conn = new SnowflakeDbConnection())
-            {
-                conn.ConnectionString = ConnectionString + ";INSECUREMODE=true";
-                conn.Open();
-                Assert.AreEqual(ConnectionState.Open, conn.State);
->>>>>>> cddfb280
-            }
-        }
-
-        [Test]
-        public void TestConnectViaSecureString()
-        {
-            String[] connEntries = ConnectionString.Split(';');
-            String connectionStringWithoutPassword = "";
-            using (var conn = new SnowflakeDbConnection())
-            {
-                var password = new System.Security.SecureString();
-                foreach (String entry in connEntries)
-                {
-                    if (!entry.StartsWith("password="))
-                    {
-                        connectionStringWithoutPassword += entry;
-                        connectionStringWithoutPassword += ';';
-                    }
-                    else
-                    {
-                        var pass = entry.Substring(9);
-                        foreach (char c in pass)
-                        {
-                            password.AppendChar(c);
-                        }
-                    }
-                }
-                conn.ConnectionString = connectionStringWithoutPassword;
-                conn.Password = password;
-                conn.Open();
-
-                Assert.AreEqual(testConfig.database.ToUpper(), conn.Database);
-                Assert.AreEqual(conn.State, ConnectionState.Open);
-
-                conn.Close();
-            }
-        }
-
-        [Test]
-        public void TestLoginTimeout()
-        {
-            using (IDbConnection conn = new MockSnowflakeDbConnection())
-            {
-                int timeoutSec = 5;
-                string loginTimeOut5sec = String.Format(ConnectionString + "connection_timeout={0}",
-                    timeoutSec);
-
-                conn.ConnectionString = loginTimeOut5sec;
-
-                Assert.AreEqual(conn.State, ConnectionState.Closed);
-                Stopwatch stopwatch = Stopwatch.StartNew();
-                try
-                {
-                    conn.Open();
-                    Assert.Fail();
-
-                }
-                catch (AggregateException e)
-                {
-                    Assert.AreEqual(SFError.REQUEST_TIMEOUT.GetAttribute<SFErrorAttr>().errorCode,
-                        ((SnowflakeDbException)e.InnerException).ErrorCode);
-                }
-                stopwatch.Stop();
-
-                //Should timeout before the default timeout (120 sec) * 1000
-                Assert.Less(stopwatch.ElapsedMilliseconds, 120 * 1000);
-                // Should timeout after the defined connection timeout
-                Assert.GreaterOrEqual(stopwatch.ElapsedMilliseconds, timeoutSec * 1000);
-                Assert.AreEqual(5, conn.ConnectionTimeout);
-            }
-        }
-
-        [Test]
-        public void TestDefaultLoginTimeout()
-        {
-            using (IDbConnection conn = new MockSnowflakeDbConnection())
-            {
-                conn.ConnectionString = ConnectionString;
-
-                // Default timeout is 120 sec
-                Assert.AreEqual(120, conn.ConnectionTimeout);
-
-                Assert.AreEqual(conn.State, ConnectionState.Closed);
-                Stopwatch stopwatch = Stopwatch.StartNew();
-                try
-                {                    
-                    conn.Open();                    
-                    Assert.Fail();
-                }
-                catch (AggregateException e)
-                {
-                    Assert.AreEqual(SFError.REQUEST_TIMEOUT.GetAttribute<SFErrorAttr>().errorCode,
-                        ((SnowflakeDbException)e.InnerException).ErrorCode);
-                }
-                stopwatch.Stop();
-                // Should timeout after the default timeout (120 sec)
-                Assert.GreaterOrEqual(stopwatch.ElapsedMilliseconds, 120 * 1000);
-                // But never more than 16 sec (max backoff) after the default timeout
-                Assert.LessOrEqual(stopwatch.ElapsedMilliseconds, (120 + 16) * 1000);
-            }
-        }
-
-        [Test]
-        public void TestConnectionFailFast()
-        {
-            using (var conn = new SnowflakeDbConnection())
-            {
-                // Just a way to get a 404 on the login request and make sure there are no retry
-                string invalidConnectionString = "host=docs.microsoft.com;"
-                    + "connection_timeout=0;account=testFailFast;user=testFailFast;password=testFailFast;";
-
-                conn.ConnectionString = invalidConnectionString;
-
-                Assert.AreEqual(conn.State, ConnectionState.Closed);
-                try
-                {
-                    conn.Open();
-                    Assert.Fail();
-                }
-                catch (SnowflakeDbException e)
-                {
-                    Assert.AreEqual(SFError.INTERNAL_ERROR.GetAttribute<SFErrorAttr>().errorCode,
-                        e.ErrorCode);
-                }
-
-                Assert.AreEqual(ConnectionState.Closed, conn.State);
-            }
-        }
-
-        [Test]
-        public void TestValidateDefaultParameters()
-        {
-            string connectionString = String.Format("scheme={0};host={1};port={2};" +
-            "account={3};role={4};db={5};schema={6};warehouse={7};user={8};password={9};",
-                    testConfig.protocol,
-                    testConfig.host,
-                    testConfig.port,
-                    testConfig.account,
-                    testConfig.role,
-                    testConfig.database,
-                    testConfig.schema,
-                    "WAREHOUSE_NEVER_EXISTS",
-                    testConfig.user,
-                    testConfig.password);
-
-            // By default should validate parameters
-            using (IDbConnection conn = new SnowflakeDbConnection())
-            {
-                try
-                {
-                    conn.ConnectionString = connectionString;
-                    conn.Open();
-                    Assert.Fail();
-                }
-                catch (SnowflakeDbException e)
-                {
-                    Assert.AreEqual(390201, e.ErrorCode);
-                }
-            }
-
-            // This should succeed
-            using (IDbConnection conn = new SnowflakeDbConnection())
-            {
-                conn.ConnectionString = connectionString + ";VALIDATE_DEFAULT_PARAMETERS=false";
-                conn.Open();
-            }
-        }
-
-        [Test]
-        public void TestInvalidConnectionString()
-        {
-            string[] invalidStrings = {
-                // missing required connection property password
-                "ACCOUNT=testaccount;user=testuser",
-                // invalid account value
-                "ACCOUNT=A=C;USER=testuser;password=123",
-                "complete_invalid_string",
-            };
-
-            int[] expectedErrorCode = { 270006, 270008, 270008 };
-
-            using (IDbConnection conn = new SnowflakeDbConnection())
-            {
-                for (int i = 0; i < invalidStrings.Length; i++)
-                {
-                    try
-                    {
-                        conn.ConnectionString = invalidStrings[i];
-                        conn.Open();
-                        Assert.Fail();
-                    }
-                    catch (SnowflakeDbException e)
-                    {
-                        Assert.AreEqual(expectedErrorCode[i], e.ErrorCode);
-                    }
-                }
-            }
-        }
-
-        [Test]
-        public void TestUnknownConnectionProperty()
-        {
-            using (IDbConnection conn = new SnowflakeDbConnection())
-            {
-                // invalid propety will be ignored.
-                conn.ConnectionString = ConnectionString + ";invalidProperty=invalidvalue;";
-
-                conn.Open();
-                Assert.AreEqual(conn.State, ConnectionState.Open);
-                conn.Close();
-            }
-        }
-
-        [Test]
-        [IgnoreOnEnvIs("snowflake_cloud_env",
-                       new string[] { "AZURE", "GCP" })]
-        public void TestSwitchDb()
-        {
-            using (IDbConnection conn = new SnowflakeDbConnection())
-            {
-                conn.ConnectionString = ConnectionString;
-
-                Assert.AreEqual(conn.State, ConnectionState.Closed);
-
-                conn.Open();
-
-                Assert.AreEqual(testConfig.database.ToUpper(), conn.Database);
-                Assert.AreEqual(conn.State, ConnectionState.Open);
-
-                conn.ChangeDatabase("SNOWFLAKE_SAMPLE_DATA");
-                Assert.AreEqual("SNOWFLAKE_SAMPLE_DATA", conn.Database);
-
-                conn.Close();
-            }
-
-        }
-
-        [Test]
-        public void TestConnectWithoutHost()
-        {
-            using (IDbConnection conn = new SnowflakeDbConnection())
-            {
-                string connStrFmt = "account={0};user={1};password={2}";
-                conn.ConnectionString = string.Format(connStrFmt, testConfig.account,
-                    testConfig.user, testConfig.password);
-                // Check that connection succeeds if host is not specified in test configs, i.e. default should work.
-                if (string.IsNullOrEmpty(testConfig.host))
-                {
-                    conn.Open();
-                    Assert.AreEqual(conn.State, ConnectionState.Open);
-                    conn.Close();
-                }
-            }
-        }
-
-        [Test]
-        public void TestConnectWithDifferentRole()
-        {
-            using (IDbConnection conn = new SnowflakeDbConnection())
-            {
-                var host = testConfig.host;
-                if (string.IsNullOrEmpty(host))
-                {
-                    host = $"{testConfig.account}.snowflakecomputing.com";
-                }
-
-                string connStrFmt = "scheme={0};host={1};port={2};" +
-                    "user={3};password={4};account={5};role=public;db=snowflake_sample_data;schema=information_schema;warehouse=WH_NOT_EXISTED;validate_default_parameters=false";
-
-                conn.ConnectionString = string.Format(
-                    connStrFmt,
-                    testConfig.protocol,
-                    testConfig.host,
-                    testConfig.port,
-                    testConfig.user,
-                    testConfig.password,
-                    testConfig.account
-                    );
-                conn.Open();
-                Assert.AreEqual(conn.State, ConnectionState.Open);
-
-                using (IDbCommand command = conn.CreateCommand())
-                {
-                    command.CommandText = "select current_role()";
-                    Assert.AreEqual(command.ExecuteScalar().ToString(), "PUBLIC");
-
-                    command.CommandText = "select current_database()";
-                    CollectionAssert.Contains(new[] { "SNOWFLAKE_SAMPLE_DATA", "" }, command.ExecuteScalar().ToString());
-
-                    command.CommandText = "select current_schema()";
-                    CollectionAssert.Contains(new[] { "INFORMATION_SCHEMA", "" }, command.ExecuteScalar().ToString());
-
-                    command.CommandText = "select current_warehouse()";
-                    // Command will return empty string if the hardcoded warehouse does not exist.
-                    Assert.AreEqual("", command.ExecuteScalar().ToString());
-                }
-                conn.Close();
-            }
-        }
-
-        // Test that when a connection is disposed, a close would send out and unfinished transaction would be roll back.
-        [Test]
-        public void TestConnectionDispose()
-        {
-            using (IDbConnection conn = new SnowflakeDbConnection())
-            {
-                // Setup
-                conn.ConnectionString = ConnectionString;
-                conn.Open();
-                IDbCommand command = conn.CreateCommand();
-                command.CommandText = "create or replace table testConnDispose(c int)";
-                command.ExecuteNonQuery();
-
-                IDbTransaction t1 = conn.BeginTransaction();
-                IDbCommand t1c1 = conn.CreateCommand();
-                t1c1.Transaction = t1;
-                t1c1.CommandText = "insert into testConnDispose values (1)";
-                t1c1.ExecuteNonQuery();
-            }
-
-            using (IDbConnection conn = new SnowflakeDbConnection())
-            {
-                // Previous connection would be disposed and 
-                // uncommitted txn would rollback at this point
-                conn.ConnectionString = ConnectionString;
-                conn.Open();
-                IDbCommand command = conn.CreateCommand();
-                command.CommandText = "SELECT * FROM testConnDispose";
-                IDataReader reader = command.ExecuteReader();
-                Assert.IsFalse(reader.Read());
-
-                // Cleanup
-                command.CommandText = "DROP TABLE IF EXISTS testConnDispose";
-                command.ExecuteNonQuery();
-            }
-        }
-
-        [Test]
-        public void TestUnknownAuthenticator()
-        {
-            string[] wrongAuthenticators = new string[]
-            {
-                "http://snowflakecomputing.okta.com",
-                "https://snowflake.com",
-                "unknown",
-            };
-
-            foreach (string wrongAuthenticator in wrongAuthenticators)
-            {
-                try
-                {
-                    IDbConnection conn = new SnowflakeDbConnection();
-                    conn.ConnectionString = "scheme=http;host=test;port=8080;user=test;password=test;account=test;authenticator=" + wrongAuthenticator;
-                    conn.Open();
-                    Assert.Fail("Authentication of {0} should fail", wrongAuthenticator);
-                }
-                catch (SnowflakeDbException e)
-                {
-                    Assert.AreEqual(SFError.UNKNOWN_AUTHENTICATOR.GetAttribute<SFErrorAttr>().errorCode, e.ErrorCode);
-                }
-
-            }
-        }
-
-        [Test]
-        [Ignore("This test requires manual setup and therefore cannot be run in CI")]
-        public void TestOktaConnection()
-        {
-            using (var conn = new SnowflakeDbConnection())
-            {
-                conn.ConnectionString
-                    = ConnectionStringWithoutAuth
-                    + String.Format(
-                        ";authenticator={0};user={1};password={2};",
-                        testConfig.OktaURL,
-                        testConfig.OktaUser,
-                        testConfig.OktaPassword);
-                conn.Open();
-                Assert.AreEqual(ConnectionState.Open, conn.State);
-            }
-        }
-
-        [Test]
-        [Ignore("This test requires manual setup and therefore cannot be run in CI")]
-        public void TestOkta2ConnectionsFollowingEachOther()
-        {
-            // This test is here because Cookies were messing up with sequential Okta connection
-            using (var conn = new SnowflakeDbConnection())
-            {
-                conn.ConnectionString
-                    = ConnectionStringWithoutAuth
-                    + String.Format(
-                        ";authenticator={0};user={1};password={2};",
-                        testConfig.OktaURL,
-                        testConfig.OktaUser,
-                        testConfig.OktaPassword);
-                conn.Open();
-                Assert.AreEqual(ConnectionState.Open, conn.State);
-            }
-
-
-            using (var conn = new SnowflakeDbConnection())
-            {
-                conn.ConnectionString
-                    = ConnectionStringWithoutAuth
-                    + String.Format(
-                        ";authenticator={0};user={1};password={2};",
-                        testConfig.OktaURL,
-                        testConfig.OktaUser,
-                        testConfig.OktaPassword);
-                conn.Open();
-                Assert.AreEqual(ConnectionState.Open, conn.State);
-            }
-        }
-
-        [Test]
-        [Ignore("This test requires manual interaction and therefore cannot be run in CI")]
-        public void TestSSOConnectionWithUser()
-        {
-            using (IDbConnection conn = new SnowflakeDbConnection())
-            {
-                conn.ConnectionString
-                    = ConnectionStringWithoutAuth
-                    + ";authenticator=externalbrowser;user=qa@snowflakecomputing.com";
-                conn.Open();
-                Assert.AreEqual(ConnectionState.Open, conn.State);
-                using (IDbCommand command = conn.CreateCommand())
-                {
-                    command.CommandText = "SELECT CURRENT_USER()";
-                    Assert.AreEqual("QA", command.ExecuteScalar().ToString());
-                }
-            }
-        }
-
-        [Test]
-        [Ignore("This test requires manual interaction and therefore cannot be run in CI")]
-        public void TestSSOConnectionWithWrongUser()
-        {
-            try
-            {
-                using (IDbConnection conn = new SnowflakeDbConnection())
-                {
-                    conn.ConnectionString
-                        = ConnectionStringWithoutAuth
-                        + ";authenticator=externalbrowser;user=wrong@snowflakecomputing.com";
-                    conn.Open();
-                    Assert.Fail();
-                }
-            }
-            catch (SnowflakeDbException e)
-            {
-                Assert.AreEqual(390191, e.ErrorCode);
-            }
-        }
-
-        [Test]
-        [Ignore("Ignore this test until configuration is setup for CI integration. Can be run manually.")]
-        public void TestJwtUnencryptedPemFileConnection()
-        {
-            using (var conn = new SnowflakeDbConnection())
-            {
-                conn.ConnectionString
-                    = ConnectionStringWithoutAuth
-                    + String.Format(
-                        ";authenticator=snowflake_jwt;user={0};private_key_file={1}",
-                        testConfig.jwtAuthUser,
-                        testConfig.pemFilePath);
-                conn.Open();
-                Assert.AreEqual(ConnectionState.Open, conn.State);
-            }
-        }
-
-        [Test]
-        [Ignore("Ignore this test until configuration is setup for CI integration. Can be run manually.")]
-        public void TestJwtUnencryptedP8FileConnection()
-        {
-            using (var conn = new SnowflakeDbConnection())
-            {
-                conn.ConnectionString
-                    = ConnectionStringWithoutAuth
-                    + String.Format(
-                        ";authenticator=snowflake_jwt;user={0};private_key_file={1}",
-                        testConfig.jwtAuthUser,
-                        testConfig.p8FilePath);
-                conn.Open();
-                Assert.AreEqual(ConnectionState.Open, conn.State);
-            }
-        }
-
-        [Test]
-        [Ignore("Ignore this test until configuration is setup for CI integration. Can be run manually.")]
-        public void TestJwtEncryptedPkFileConnection()
-        {
-            using (var conn = new SnowflakeDbConnection())
-            {
-                conn.ConnectionString
-                    = ConnectionStringWithoutAuth
-                    + String.Format(
-                        ";authenticator=snowflake_jwt;user={0};private_key_file={1};private_key_pwd={2}",
-                        testConfig.jwtAuthUser,
-                        testConfig.pwdProtectedPrivateKeyFilePath,
-                        testConfig.privateKeyFilePwd);
-                conn.Open();
-                Assert.AreEqual(ConnectionState.Open, conn.State);
-            }
-        }
-
-        [Test]
-        [Ignore("Ignore this test until configuration is setup for CI integration. Can be run manually.")]
-        public void TestJwtUnencryptedPkConnection()
-        {
-            using (var conn = new SnowflakeDbConnection())
-            {
-                conn.ConnectionString
-                    = ConnectionStringWithoutAuth
-                    + String.Format(
-                        ";authenticator=snowflake_jwt;user={0};private_key={1}",
-                        testConfig.jwtAuthUser,
-                        testConfig.privateKey);
-                conn.Open();
-                Assert.AreEqual(ConnectionState.Open, conn.State);
-            }
-        }
-
-        [Test]
-        [Ignore("Ignore this test until configuration is setup for CI integration. Can be run manually.")]
-        public void TestJwtEncryptedPkConnection()
-        {
-            using (var conn = new SnowflakeDbConnection())
-            {
-                conn.ConnectionString
-                    = ConnectionStringWithoutAuth
-                    + String.Format(
-                        ";authenticator=snowflake_jwt;user={0};private_key={1};private_key_pwd={2}",
-                        testConfig.jwtAuthUser,
-                        testConfig.pwdProtectedPrivateKey,
-                        testConfig.privateKeyFilePwd);
-                conn.Open();
-                Assert.AreEqual(ConnectionState.Open, conn.State);
-            }
-        }
-
-        [Test]
-        [Ignore("Ignore this test until configuration is setup for CI integration. Can be run manually.")]
-        public void TestJwtMissingConnectionSettingConnection()
-        {
-            try
-            {
-                using (var conn = new SnowflakeDbConnection())
-                {
-                    conn.ConnectionString
-                        = ConnectionStringWithoutAuth
-                        + String.Format(
-                            ";authenticator=snowflake_jwt;user={0};private_key_pwd={1}",
-                            testConfig.jwtAuthUser,
-                            testConfig.privateKeyFilePwd);
-                    conn.Open();
-                    Assert.Fail();
-                }
-            }
-            catch (SnowflakeDbException e)
-            {
-                // Missing PRIVATE_KEY_FILE connection setting required for 
-                // authenticator =snowflake_jwt
-                Assert.AreEqual(270008, e.ErrorCode);
-            }
-        }
-
-        [Test]
-        [Ignore("Ignore this test until configuration is setup for CI integration. Can be run manually.")]
-        public void TestJwtEncryptedPkFileInvalidPwdConnection()
-        {
-            try
-            {
-                using (var conn = new SnowflakeDbConnection())
-                {
-                    conn.ConnectionString
-                        = ConnectionStringWithoutAuth
-                        + String.Format(
-                            ";authenticator=snowflake_jwt;user={0};private_key_file={1};private_key_pwd=Invalid",
-                            testConfig.jwtAuthUser,
-                            testConfig.pwdProtectedPrivateKeyFilePath);
-                    conn.Open();
-                    Assert.Fail();
-                }
-            }
-            catch (SnowflakeDbException e)
-            {
-                // Invalid password for decrypting the private key
-                Assert.AreEqual(270052, e.ErrorCode);
-            }
-        }
-
-        [Test]
-        [Ignore("Ignore this test until configuration is setup for CI integration. Can be run manually.")]
-        public void TestJwtEncryptedPkFileNoPwdConnection()
-        {
-            try
-            {
-                using (var conn = new SnowflakeDbConnection())
-                {
-                    conn.ConnectionString
-                        = ConnectionStringWithoutAuth
-                        + String.Format(
-                            ";authenticator=snowflake_jwt;user={0};private_key_file={1}",
-                            testConfig.jwtAuthUser,
-                            testConfig.pwdProtectedPrivateKeyFilePath);
-                    conn.Open();
-                    Assert.Fail();
-                }
-            }
-            catch (SnowflakeDbException e)
-            {
-                // Invalid password (none provided) for decrypting the private key
-                Assert.AreEqual(270052, e.ErrorCode);
-            }
-        }
-
-        [Test]
-        [Ignore("Ignore this test until configuration is setup for CI integration. Can be run manually.")]
-        public void TestJwtConnectionWithWrongUser()
-        {
-            try
-            {
-                using (var conn = new SnowflakeDbConnection())
-                {
-                    conn.ConnectionString
-                        = ConnectionStringWithoutAuth
-                        + String.Format(
-                            ";authenticator=snowflake_jwt;user={0};private_key_file={1}",
-                            "WrongUser",
-                            testConfig.pemFilePath);
-                    conn.Open();
-                    Assert.Fail();
-                }
-            }
-            catch (SnowflakeDbException e)
-            {
-                // Jwt token is invalid
-                Assert.AreEqual(390144, e.ErrorCode);
-            }
-        }
-
-        [Test]
-        [Ignore("Ignore this test until configuration is setup for CI integration. Can be run manually.")]
-        public void TestJwtEncryptedPkConnectionWithWrongUser()
-        {
-            try
-            {
-                using (var conn = new SnowflakeDbConnection())
-                {
-                    conn.ConnectionString
-                        = ConnectionStringWithoutAuth
-                        + String.Format(
-                            ";authenticator=snowflake_jwt;user={0};private_key_file={1};private_key_pwd={2}",
-                            "WrongUser",
-                            testConfig.pwdProtectedPrivateKeyFilePath,
-                            testConfig.privateKeyFilePwd);
-                    conn.Open();
-                    Assert.Fail();
-                }
-            }
-            catch (SnowflakeDbException e)
-            {
-                // Jwt token is invalid
-                Assert.AreEqual(390144, e.ErrorCode);
-            }
-        }
-
-
-        [Test]
-        [Ignore("Ignore this test until configuration is setup for CI integration. Can be run manually.")]
-        public void TestValidOAuthConnection()
-        {
-            using (var conn = new SnowflakeDbConnection())
-            {
-                conn.ConnectionString
-                    = ConnectionStringWithoutAuth
-                    + String.Format(
-                        ";authenticator=oauth;token={0}",
-                        testConfig.oauthToken);
-                conn.Open();
-                Assert.AreEqual(ConnectionState.Open, conn.State);
-            }
-        }
-
-        [Test]
-        public void TestInValidOAuthTokenConnection()
-        {
-            try
-            {
-                using (var conn = new SnowflakeDbConnection())
-                {
-                    conn.ConnectionString
-                        = ConnectionStringWithoutAuth
-                        + ";authenticator=oauth;token=notAValidOAuthToken";
-                    conn.Open();
-                    Assert.AreEqual(ConnectionState.Open, conn.State);
-                    Assert.Fail();
-                }
-            }
-            catch (SnowflakeDbException e)
-            {
-                // Invalid OAuth access token
-                Assert.AreEqual(390303, e.ErrorCode);
-            }
-        }
-
-        [Test]
-        [Ignore("Ignore this test until configuration is setup for CI integration. Can be run manually.")]
-        public void TestValidOAuthExpiredTokenConnection()
-        {
-            try
-            {
-                using (var conn = new SnowflakeDbConnection())
-                {
-                    conn.ConnectionString
-                   = ConnectionStringWithoutAuth
-                   + String.Format(
-                       ";authenticator=oauth;token={0}",
-                       testConfig.expOauthToken);
-                    conn.Open();
-                    Assert.Fail();
-                }
-            }
-            catch (SnowflakeDbException e)
-            {
-                Console.Write(e);
-                // Token is expired
-                Assert.AreEqual(390318, e.ErrorCode);
-            }
-        }
-
-        [Test]
-        [Ignore("Ignore this test until configuration is setup for CI integration. Can be run manually.")]
-        public void TestCorrectProxySettingFromConnectionString()
-        {
-            using (var conn = new SnowflakeDbConnection())
-            {
-                conn.ConnectionString
-                = ConnectionString
-                + String.Format(
-                    ";useProxy=true;proxyHost={0};proxyPort={1}",
-                    testConfig.proxyHost,
-                    testConfig.proxyPort);
-
-                conn.Open();
-            }
-        }
-
-        [Test]
-        [Ignore("Ignore this test until configuration is setup for CI integration. Can be run manually.")]
-        public void TestCorrectProxyWithCredsSettingFromConnectionString()
-        {
-            using (var conn = new SnowflakeDbConnection())
-            {
-                conn.ConnectionString
-                = ConnectionString
-                + String.Format(
-                    ";useProxy=true;proxyHost={0};proxyPort={1};proxyUser={2};proxyPassword={3}",
-                    testConfig.authProxyHost,
-                    testConfig.authProxyPort,
-                    testConfig.authProxyUser,
-                    testConfig.authProxyPwd);
-
-                conn.Open();
-            }
-        }
-
-        [Test]
-        [Ignore("Ignore this test until configuration is setup for CI integration. Can be run manually.")]
-        public void TestCorrectProxySettingWithByPassListFromConnectionString()
-        {
-            using (var conn = new SnowflakeDbConnection())
-            {
-                conn.ConnectionString
-                = ConnectionString
-                + String.Format(
-                    ";useProxy=true;proxyHost={0};proxyPort={1};proxyUser={2};proxyPassword={3};nonProxyHosts={4}",
-                    testConfig.authProxyHost,
-                    testConfig.authProxyPort,
-                    testConfig.authProxyUser,
-                    testConfig.authProxyPwd,
-                    "*.foo.com %7C" + testConfig.host + "|localhost");
-
-                conn.Open();
-            }
-        }
-
-        [Test]
-        [Ignore("Ignore this test until configuration is setup for CI integration. Can be run manually.")]
-<<<<<<< HEAD
-        public void TestMultipleConnectionWithDifferentProxySettings()
-=======
-        public void TestMultipleConnectionWithDifferentHttpHandlerSettings()
->>>>>>> cddfb280
-        {
-            // Authenticated proxy
-            using (var conn1 = new SnowflakeDbConnection())
-            {
-                conn1.ConnectionString = ConnectionString
-                    + String.Format(
-                        ";useProxy=true;proxyHost={0};proxyPort={1};proxyUser={2};proxyPassword={3}",
-                        testConfig.authProxyHost,
-                        testConfig.authProxyPort,
-                        testConfig.authProxyUser,
-                        testConfig.authProxyPwd);
-                conn1.Open();
-            }
-
-            // No proxy
-            using (var conn2 = new SnowflakeDbConnection())
-            {
-                conn2.ConnectionString = ConnectionString;
-                conn2.Open();
-            }
-
-            // Non authenticated proxy
-            using (var conn3 = new SnowflakeDbConnection())
-            {
-                conn3.ConnectionString = ConnectionString
-                + String.Format(
-                    ";useProxy=true;proxyHost={0};proxyPort={1}",
-                    testConfig.proxyHost,
-                    testConfig.proxyPort);
-                conn3.Open();
-            }
-
-            // Invalid proxy
-            using (var conn4 = new SnowflakeDbConnection())
-            {
-                conn4.ConnectionString =
-<<<<<<< HEAD
-                    ConnectionString + "connection_timeout=20;useProxy=true;proxyHost=Invalid;proxyPort=8080";
-=======
-                    ConnectionString + "connection_timeout=20;useProxy=true;proxyHost=Invalid;proxyPort=8080;INSECUREMODE=true";
->>>>>>> cddfb280
-                try
-                {
-                    conn4.Open();
-                    Assert.Fail();
-                }
-                catch
-                {
-                    // Expected
-                }
-            }
-
-            // Another authenticated proxy connection
-            //Should use same httpclient than previous authenticated proxy connection
-            using (var conn5 = new SnowflakeDbConnection())
-            {
-                conn5.ConnectionString = ConnectionString
-                    + String.Format(
-<<<<<<< HEAD
-                        ";useProxy=true;proxyHost={0};proxyPort={1};proxyUser={2};proxyPassword={3}",
-=======
-                        ";useProxy=true;proxyHost={0};proxyPort={1};proxyUser={2};proxyPassword={3};INSECUREMODE=true",
->>>>>>> cddfb280
-                        testConfig.authProxyHost,
-                        testConfig.authProxyPort,
-                        testConfig.authProxyUser,
-                        testConfig.authProxyPwd);
-                conn5.Open();
-            }
-
-            // No proxy again
-            // Should use same httpclient than previous no proxy connection
-            using (var conn6 = new SnowflakeDbConnection())
-            {
-<<<<<<< HEAD
-                conn6.ConnectionString = ConnectionString;
-=======
-                conn6.ConnectionString = ConnectionString + ";INSECUREMODE=true";
->>>>>>> cddfb280
-                conn6.Open();
-            }
-
-            // Another authenticated proxy, but this will create a new httpclient because there is
-            // a bypass list
-            using (var conn7 = new SnowflakeDbConnection())
-            {
-                conn7.ConnectionString
-              = ConnectionString
-              + String.Format(
-                  ";useProxy=true;proxyHost={0};proxyPort={1};proxyUser={2};proxyPassword={3};nonProxyHosts={4}",
-                  testConfig.authProxyHost,
-                  testConfig.authProxyPort,
-                  testConfig.authProxyUser,
-                  testConfig.authProxyPwd,
-                  "*.foo.com %7C" + testConfig.host + "|localhost");
-
-                conn7.Open();
-            }
-
-<<<<<<< HEAD
-=======
-            // No proxy again
-            // Should use same httpclient than conn2
-            using (var conn8 = new SnowflakeDbConnection())
-            {
-                conn8.ConnectionString = ConnectionString + ";INSECUREMODE=false";
-                conn8.Open();
-            }
-
-            // Another authenticated proxy with bypasslist, but this will create a new httpclient because 
-            // InsecureMode=true
-            using (var conn9 = new SnowflakeDbConnection())
-            {
-                conn9.ConnectionString
-              = ConnectionString
-              + String.Format(
-                  ";useProxy=true;proxyHost={0};proxyPort={1};proxyUser={2};proxyPassword={3};nonProxyHosts={4};INSECUREMODE=true",
-                  testConfig.authProxyHost,
-                  testConfig.authProxyPort,
-                  testConfig.authProxyUser,
-                  testConfig.authProxyPwd,
-                  "*.foo.com %7C" + testConfig.host + "|localhost");
-
-                conn9.Open();
-            }
-
-            // Another authenticated proxy with bypasslist
-            // Should use same httpclient than conn7
-            using (var conn10 = new SnowflakeDbConnection())
-            {
-                conn10.ConnectionString
-              = ConnectionString
-              + String.Format(
-                  ";useProxy=true;proxyHost={0};proxyPort={1};proxyUser={2};proxyPassword={3};nonProxyHosts={4}",
-                  testConfig.authProxyHost,
-                  testConfig.authProxyPort,
-                  testConfig.authProxyUser,
-                  testConfig.authProxyPwd,
-                  "*.foo.com %7C" + testConfig.host + "|localhost");
-
-                conn10.Open();
-            }
-
-            // No proxy, but insecuremode=true
-            // Should use same httpclient than conn2
-            using (var conn11 = new SnowflakeDbConnection())
-            {
-                conn11.ConnectionString = ConnectionString+";INSECUREMODE=true";
-                conn11.Open();
-            }
->>>>>>> cddfb280
-        }
-
-        [Test]
-        public void TestInvalidProxySettingFromConnectionString()
-        {
-            using (var conn = new SnowflakeDbConnection())
-            {
-<<<<<<< HEAD
-                conn.ConnectionString = 
-=======
-                conn.ConnectionString =
->>>>>>> cddfb280
-                    ConnectionString + "connection_timeout=5;useProxy=true;proxyHost=Invalid;proxyPort=8080";
-                try
-                {
-                    conn.Open();
-                    Assert.Fail();
-                }
-                catch (SnowflakeDbException e)
-<<<<<<< HEAD
-                {                    
-=======
-                {
->>>>>>> cddfb280
-                    // Expected
-                    logger.Debug("Failed opening connection ", e);
-                    Assert.AreEqual(270001, e.ErrorCode); //Internal error
-                    Assert.AreEqual("08006", e.SqlState); // Connection failure
-                }
-            }
-        }
-
-        [Test]
-        public void TestUseProxyFalseWithInvalidProxyConnectionString()
-        {
-            using (var conn = new SnowflakeDbConnection())
-            {
-                conn.ConnectionString =
-                    ConnectionString + ";useProxy=false;proxyHost=Invalid;proxyPort=8080";
-                conn.Open();
-                // Because useProxy=false, the proxy settings are ignored
-            }
-        }
-
-        [Test]
-        public void TestInvalidProxySettingWithByPassListFromConnectionString()
-        {
-            using (var conn = new SnowflakeDbConnection())
-            {
-                conn.ConnectionString
-                = ConnectionString
-                + String.Format(
-                    ";useProxy=true;proxyHost=Invalid;proxyPort=8080;nonProxyHosts={0}",
-<<<<<<< HEAD
-                    "*.foo.com %7C" + testConfig.account+".snowflakecomputing.com|localhost");
-=======
-                    "*.foo.com %7C" + testConfig.account + ".snowflakecomputing.com|localhost");
->>>>>>> cddfb280
-
-                conn.Open();
-                // Because testConfig.host is in the bypass list, the proxy should not be used
-            }
-        }
-<<<<<<< HEAD
-=======
-
-        [Test]
-        [Ignore("Ignore this test until configuration is setup for CI integration. Can be run manually.")]
-        public void testMulitpleConnectionInParallel()
-        {
-            string baseConnectionString = ConnectionString + $";CONNECTION_TIMEOUT=30;";
-            string authenticatedProxy = String.Format("useProxy =true;proxyHost={0};proxyPort={1};proxyUser={2};proxyPassword={3};",
-                  testConfig.authProxyHost,
-                  testConfig.authProxyPort,
-                  testConfig.authProxyUser,
-                  testConfig.authProxyPwd);
-            string byPassList = "nonProxyHosts=*.foo.com %7C" + testConfig.host + "|localhost;";
-            string insecureModeTrue = "INSECUREMODE=true;";
-            string insecureModeFalse = "INSECUREMODE=false;";
-
-            string[] connectionStrings = {
-                baseConnectionString,
-                baseConnectionString + insecureModeFalse ,
-                baseConnectionString + insecureModeTrue,
-                baseConnectionString + authenticatedProxy,
-                baseConnectionString + authenticatedProxy + insecureModeFalse,
-                baseConnectionString + authenticatedProxy + insecureModeTrue,
-                baseConnectionString + authenticatedProxy + byPassList,
-                baseConnectionString + authenticatedProxy + byPassList + insecureModeFalse,
-                baseConnectionString + authenticatedProxy + byPassList + insecureModeTrue};
-
-            bool failed = false;
-
-           Task[] tasks = new Task[450];
-            for (int i = 0; i < 450; i++)
-            {
-                string connString = connectionStrings[i % (connectionStrings.Length)];
-                tasks[i] = Task.Run(() =>
-                {
-                    using (IDbConnection conn = new SnowflakeDbConnection())
-                    {
-                        conn.ConnectionString = connString;
-                        Console.WriteLine($"{conn.ConnectionString}");
-                        try
-                        {
-                            conn.Open();
-                        }
-                        catch (Exception e)
-                        {
-                            Console.WriteLine(e);
-                            Console.WriteLine("--------------------------");
-                            Console.WriteLine(e.InnerException);
-                            failed = true;
-                        }
-
-                        using (IDbCommand command = conn.CreateCommand())
-                        {
-                            try
-                            {
-                                command.CommandText = "SELECT 1";
-                                command.ExecuteScalar();
-                            }
-                            catch (Exception e)
-                            {
-                                Console.WriteLine("ExecuteScalar error");
-                                Console.WriteLine(e);
-                                failed = true;
-                            }
-                        }
-                    }
-                });
-            }
-            try
-            {
-                Task.WaitAll(tasks);
-            }
-            catch (AggregateException ae)
-            {
-                Console.WriteLine("One or more exceptions occurred: ");
-                foreach (var ex in ae.Flatten().InnerExceptions)
-                    Console.WriteLine("   {0}", ex.Message);
-                failed = true;
-            }
-
-            if (failed)
-            {
-                Assert.Fail();
-            }
-        }
->>>>>>> cddfb280
-    }
-
-    [TestFixture]
-    class SFConnectionITAsync : SFBaseTestAsync
-    {
-        private static SFLogger logger = SFLoggerFactory.GetLogger<SFConnectionITAsync>();
-
-
-        [Test]
-        public void TestCancelLoginBeforeTimeout()
-        {
-            using (var conn = new MockSnowflakeDbConnection())
-            {
-                // No timeout
-                int timeoutSec = 0;
-                string infiniteLoginTimeOut = String.Format(ConnectionString + ";connection_timeout={0}",
-                    timeoutSec);
-
-                conn.ConnectionString = infiniteLoginTimeOut;
-
-                Assert.AreEqual(conn.State, ConnectionState.Closed);
-                // At this point the connection string has not been parsed, it will return the 
-                // default value
-                //Assert.AreEqual(120, conn.ConnectionTimeout);
-
-                CancellationTokenSource connectionCancelToken = new CancellationTokenSource();
-                Task connectTask = conn.OpenAsync(connectionCancelToken.Token);                
-
-                // Sleep for 130 sec (more than the default connection timeout and the httpclient 
-                // timeout to make sure there are no false positive )
-                Thread.Sleep(130*1000);
-           
-                Assert.AreEqual(ConnectionState.Connecting, conn.State);
-
-                // Cancel the connection because it will never succeed since there is no 
-                // connection_timeout defined
-                logger.Debug("connectionCancelToken.Cancel ");
-                connectionCancelToken.Cancel();
-
-                try
-                {
-                    connectTask.Wait();
-                }
-                catch (AggregateException e)
-                {
-                    Assert.AreEqual(
-                        "System.Threading.Tasks.TaskCanceledException",
-                        e.InnerException.GetType().ToString());
-                    
-                }
-
-                Assert.AreEqual(ConnectionState.Closed, conn.State);
-                Assert.AreEqual(0, conn.ConnectionTimeout);
-            }
-        }
-
-        [Test]
-        public void TestAsyncLoginTimeout()
-        {
-            using (var conn = new MockSnowflakeDbConnection())
-            {
-                int timeoutSec = 5;
-                string loginTimeOut5sec = String.Format(ConnectionString + "connection_timeout={0}",
-                    timeoutSec);
-                conn.ConnectionString = loginTimeOut5sec;
-
-                Assert.AreEqual(conn.State, ConnectionState.Closed);
-
-                CancellationTokenSource connectionCancelToken = new CancellationTokenSource();
-                Stopwatch stopwatch = Stopwatch.StartNew();
-                try
-                {
-                    Task connectTask =  conn.OpenAsync(connectionCancelToken.Token);
-                    connectTask.Wait();
-                }
-                catch (AggregateException e)
-                {
-                    Assert.AreEqual(SFError.INTERNAL_ERROR.GetAttribute<SFErrorAttr>().errorCode,
-                        ((SnowflakeDbException)e.InnerException).ErrorCode);
-
-                }
-                stopwatch.Stop();
-
-                // Should timeout after 5sec
-                Assert.GreaterOrEqual(stopwatch.ElapsedMilliseconds, 5 * 1000);
-                // But never more than 1 sec (max backoff) after the default timeout
-                Assert.LessOrEqual(stopwatch.ElapsedMilliseconds, (6) * 1000);
-
-                Assert.AreEqual(ConnectionState.Closed, conn.State);
-                Assert.AreEqual(5, conn.ConnectionTimeout);
-            }
-        }
-
-        [Test]
-        public void TestAsyncDefaultLoginTimeout()
-        {
-            using (var conn = new MockSnowflakeDbConnection())
-            {
-                conn.ConnectionString = ConnectionString;
-
-                Assert.AreEqual(conn.State, ConnectionState.Closed);
-
-                CancellationTokenSource connectionCancelToken = new CancellationTokenSource();
-                Stopwatch stopwatch = Stopwatch.StartNew();
-                try
-                {
-                    Task connectTask = conn.OpenAsync(connectionCancelToken.Token);
-                    connectTask.Wait();
-                }
-                catch (AggregateException e)
-                {
-                    Assert.AreEqual(SFError.INTERNAL_ERROR.GetAttribute<SFErrorAttr>().errorCode,
-                        ((SnowflakeDbException)e.InnerException).ErrorCode);
-                }
-                stopwatch.Stop();
-
-                // Should timeout after the default timeout (120 sec)
-                Assert.GreaterOrEqual(stopwatch.ElapsedMilliseconds, 120 * 1000);
-                // But never more than 16 sec (max backoff) after the default timeout
-                Assert.LessOrEqual(stopwatch.ElapsedMilliseconds, (120 + 16) * 1000);
-
-                Assert.AreEqual(ConnectionState.Closed, conn.State);
-                Assert.AreEqual(120, conn.ConnectionTimeout);
-            }
-        }
-
-        [Test]
-        public void TestAsyncConnectionFailFast()
-        {
-            using (var conn = new SnowflakeDbConnection())
-            {
-                // Just a way to get a 404 on the login request and make sure there are no retry
-                string invalidConnectionString = "host=docs.microsoft.com;"
-                    + "connection_timeout=0;account=testFailFast;user=testFailFast;password=testFailFast;";
-
-                conn.ConnectionString = invalidConnectionString;
-
-                Assert.AreEqual(conn.State, ConnectionState.Closed);
-                CancellationTokenSource connectionCancelToken = new CancellationTokenSource();
-                Task connectTask = null;
-                try
-                {
-                    connectTask = conn.OpenAsync(connectionCancelToken.Token);
-                    connectTask.Wait();
-                    Assert.Fail();
-                }
-                catch (AggregateException e)
-                {
-                    Assert.AreEqual(SFError.INTERNAL_ERROR.GetAttribute<SFErrorAttr>().errorCode,
-                        ((SnowflakeDbException)e.InnerException).ErrorCode);
-                }
-
-                Assert.AreEqual(ConnectionState.Closed, conn.State);
-                Assert.IsTrue(connectTask.IsFaulted);
-            }
-        }
-    }
-}
-
-
+﻿/*
+ * Copyright (c) 2012-2021 Snowflake Computing Inc. All rights reserved.
+ */
+
+namespace Snowflake.Data.Tests
+{
+    using NUnit.Framework;
+    using Snowflake.Data.Client;
+    using System.Data;
+    using System;
+    using Snowflake.Data.Core;
+    using System.Threading.Tasks;
+    using System.Threading;
+    using Snowflake.Data.Log;
+    using System.Diagnostics;
+    using Snowflake.Data.Tests.Mock;
+
+    [TestFixture]
+    class SFConnectionIT : SFBaseTest
+    {
+        private static SFLogger logger = SFLoggerFactory.GetLogger<SFConnectionIT>();
+
+        [Test]
+        public void TestBasicConnection()
+        {
+            using (IDbConnection conn = new SnowflakeDbConnection())
+            {
+                conn.ConnectionString = ConnectionString;
+                conn.Open();
+                Assert.AreEqual(ConnectionState.Open, conn.State);
+
+                Assert.AreEqual(120, conn.ConnectionTimeout);
+                // Data source is empty string for now
+                Assert.AreEqual("", ((SnowflakeDbConnection)conn).DataSource);
+
+                string serverVersion = ((SnowflakeDbConnection)conn).ServerVersion;
+                if (!string.Equals(serverVersion, "Dev"))
+                {
+                    string[] versionElements = serverVersion.Split('.');
+                    Assert.AreEqual(3, versionElements.Length);
+                }
+
+                conn.Close();
+                Assert.AreEqual(ConnectionState.Closed, conn.State);
+            }
+        }
+
+        [Test]
+        public void TestIncorrectUserOrPasswordBasicConnection()
+        {
+            using (var conn = new SnowflakeDbConnection())
+            {
+                conn.ConnectionString = String.Format("scheme={0};host={1};port={2};" +
+            "account={3};role={4};db={5};schema={6};warehouse={7};user={8};password={9};",
+                    testConfig.protocol,
+                    testConfig.host,
+                    testConfig.port,
+                    testConfig.account,
+                    testConfig.role,
+                    testConfig.database,
+                    testConfig.schema,
+                    testConfig.warehouse,
+                    "unknown",
+                    testConfig.password);
+
+                Assert.AreEqual(conn.State, ConnectionState.Closed);
+                try
+                {
+                    conn.Open();
+                    Assert.Fail();
+                
+                }
+                catch (SnowflakeDbException e)
+                {
+                    // Expected
+                    logger.Debug("Failed opening connection ", e);
+                    Assert.AreEqual("08006", e.SqlState); // Connection failure
+                }
+
+                Assert.AreEqual(ConnectionState.Closed, conn.State);
+			}
+        }
+
+        public void TestCrlCheckSwitchConnection()
+        {
+            using (IDbConnection conn = new SnowflakeDbConnection())
+            {
+                conn.ConnectionString = ConnectionString + ";INSECUREMODE=true";
+                conn.Open();
+                Assert.AreEqual(ConnectionState.Open, conn.State);
+
+            }
+
+            using (IDbConnection conn = new SnowflakeDbConnection())
+            {
+                conn.ConnectionString = ConnectionString;
+                conn.Open();
+                Assert.AreEqual(ConnectionState.Open, conn.State);
+            }
+
+            using (IDbConnection conn = new SnowflakeDbConnection())
+            {
+                conn.ConnectionString = ConnectionString + ";INSECUREMODE=false";
+                conn.Open();
+                Assert.AreEqual(ConnectionState.Open, conn.State);
+            }
+
+            using (IDbConnection conn = new SnowflakeDbConnection())
+            {
+                conn.ConnectionString = ConnectionString;
+                conn.Open();
+                Assert.AreEqual(ConnectionState.Open, conn.State);
+            }
+
+            using (IDbConnection conn = new SnowflakeDbConnection())
+            {
+                conn.ConnectionString = ConnectionString + ";INSECUREMODE=false";
+                conn.Open();
+                Assert.AreEqual(ConnectionState.Open, conn.State);
+            }
+
+            using (IDbConnection conn = new SnowflakeDbConnection())
+            {
+                conn.ConnectionString = ConnectionString + ";INSECUREMODE=true";
+                conn.Open();
+                Assert.AreEqual(ConnectionState.Open, conn.State);
+            }
+        }
+
+        [Test]
+        public void TestConnectViaSecureString()
+        {
+            String[] connEntries = ConnectionString.Split(';');
+            String connectionStringWithoutPassword = "";
+            using (var conn = new SnowflakeDbConnection())
+            {
+                var password = new System.Security.SecureString();
+                foreach (String entry in connEntries)
+                {
+                    if (!entry.StartsWith("password="))
+                    {
+                        connectionStringWithoutPassword += entry;
+                        connectionStringWithoutPassword += ';';
+                    }
+                    else
+                    {
+                        var pass = entry.Substring(9);
+                        foreach (char c in pass)
+                        {
+                            password.AppendChar(c);
+                        }
+                    }
+                }
+                conn.ConnectionString = connectionStringWithoutPassword;
+                conn.Password = password;
+                conn.Open();
+
+                Assert.AreEqual(testConfig.database.ToUpper(), conn.Database);
+                Assert.AreEqual(conn.State, ConnectionState.Open);
+
+                conn.Close();
+            }
+        }
+
+        [Test]
+        public void TestLoginTimeout()
+        {
+            using (IDbConnection conn = new MockSnowflakeDbConnection())
+            {
+                int timeoutSec = 5;
+                string loginTimeOut5sec = String.Format(ConnectionString + "connection_timeout={0}",
+                    timeoutSec);
+
+                conn.ConnectionString = loginTimeOut5sec;
+
+                Assert.AreEqual(conn.State, ConnectionState.Closed);
+                Stopwatch stopwatch = Stopwatch.StartNew();
+                try
+                {
+                    conn.Open();
+                    Assert.Fail();
+
+                }
+                catch (AggregateException e)
+                {
+                    Assert.AreEqual(SFError.REQUEST_TIMEOUT.GetAttribute<SFErrorAttr>().errorCode,
+                        ((SnowflakeDbException)e.InnerException).ErrorCode);
+                }
+                stopwatch.Stop();
+
+                //Should timeout before the default timeout (120 sec) * 1000
+                Assert.Less(stopwatch.ElapsedMilliseconds, 120 * 1000);
+                // Should timeout after the defined connection timeout
+                Assert.GreaterOrEqual(stopwatch.ElapsedMilliseconds, timeoutSec * 1000);
+                Assert.AreEqual(5, conn.ConnectionTimeout);
+            }
+        }
+
+        [Test]
+        public void TestDefaultLoginTimeout()
+        {
+            using (IDbConnection conn = new MockSnowflakeDbConnection())
+            {
+                conn.ConnectionString = ConnectionString;
+
+                // Default timeout is 120 sec
+                Assert.AreEqual(120, conn.ConnectionTimeout);
+
+                Assert.AreEqual(conn.State, ConnectionState.Closed);
+                Stopwatch stopwatch = Stopwatch.StartNew();
+                try
+                {                    
+                    conn.Open();                    
+                    Assert.Fail();
+                }
+                catch (AggregateException e)
+                {
+                    Assert.AreEqual(SFError.REQUEST_TIMEOUT.GetAttribute<SFErrorAttr>().errorCode,
+                        ((SnowflakeDbException)e.InnerException).ErrorCode);
+                }
+                stopwatch.Stop();
+                // Should timeout after the default timeout (120 sec)
+                Assert.GreaterOrEqual(stopwatch.ElapsedMilliseconds, 120 * 1000);
+                // But never more than 16 sec (max backoff) after the default timeout
+                Assert.LessOrEqual(stopwatch.ElapsedMilliseconds, (120 + 16) * 1000);
+            }
+        }
+
+        [Test]
+        public void TestConnectionFailFast()
+        {
+            using (var conn = new SnowflakeDbConnection())
+            {
+                // Just a way to get a 404 on the login request and make sure there are no retry
+                string invalidConnectionString = "host=docs.microsoft.com;"
+                    + "connection_timeout=0;account=testFailFast;user=testFailFast;password=testFailFast;";
+
+                conn.ConnectionString = invalidConnectionString;
+
+                Assert.AreEqual(conn.State, ConnectionState.Closed);
+                try
+                {
+                    conn.Open();
+                    Assert.Fail();
+                }
+                catch (SnowflakeDbException e)
+                {
+                    Assert.AreEqual(SFError.INTERNAL_ERROR.GetAttribute<SFErrorAttr>().errorCode,
+                        e.ErrorCode);
+                }
+
+                Assert.AreEqual(ConnectionState.Closed, conn.State);
+            }
+        }
+
+        [Test]
+        public void TestValidateDefaultParameters()
+        {
+            string connectionString = String.Format("scheme={0};host={1};port={2};" +
+            "account={3};role={4};db={5};schema={6};warehouse={7};user={8};password={9};",
+                    testConfig.protocol,
+                    testConfig.host,
+                    testConfig.port,
+                    testConfig.account,
+                    testConfig.role,
+                    testConfig.database,
+                    testConfig.schema,
+                    "WAREHOUSE_NEVER_EXISTS",
+                    testConfig.user,
+                    testConfig.password);
+
+            // By default should validate parameters
+            using (IDbConnection conn = new SnowflakeDbConnection())
+            {
+                try
+                {
+                    conn.ConnectionString = connectionString;
+                    conn.Open();
+                    Assert.Fail();
+                }
+                catch (SnowflakeDbException e)
+                {
+                    Assert.AreEqual(390201, e.ErrorCode);
+                }
+            }
+
+            // This should succeed
+            using (IDbConnection conn = new SnowflakeDbConnection())
+            {
+                conn.ConnectionString = connectionString + ";VALIDATE_DEFAULT_PARAMETERS=false";
+                conn.Open();
+            }
+        }
+
+        [Test]
+        public void TestInvalidConnectionString()
+        {
+            string[] invalidStrings = {
+                // missing required connection property password
+                "ACCOUNT=testaccount;user=testuser",
+                // invalid account value
+                "ACCOUNT=A=C;USER=testuser;password=123",
+                "complete_invalid_string",
+            };
+
+            int[] expectedErrorCode = { 270006, 270008, 270008 };
+
+            using (IDbConnection conn = new SnowflakeDbConnection())
+            {
+                for (int i = 0; i < invalidStrings.Length; i++)
+                {
+                    try
+                    {
+                        conn.ConnectionString = invalidStrings[i];
+                        conn.Open();
+                        Assert.Fail();
+                    }
+                    catch (SnowflakeDbException e)
+                    {
+                        Assert.AreEqual(expectedErrorCode[i], e.ErrorCode);
+                    }
+                }
+            }
+        }
+
+        [Test]
+        public void TestUnknownConnectionProperty()
+        {
+            using (IDbConnection conn = new SnowflakeDbConnection())
+            {
+                // invalid propety will be ignored.
+                conn.ConnectionString = ConnectionString + ";invalidProperty=invalidvalue;";
+
+                conn.Open();
+                Assert.AreEqual(conn.State, ConnectionState.Open);
+                conn.Close();
+            }
+        }
+
+        [Test]
+        [IgnoreOnEnvIs("snowflake_cloud_env",
+                       new string[] { "AZURE", "GCP" })]
+        public void TestSwitchDb()
+        {
+            using (IDbConnection conn = new SnowflakeDbConnection())
+            {
+                conn.ConnectionString = ConnectionString;
+
+                Assert.AreEqual(conn.State, ConnectionState.Closed);
+
+                conn.Open();
+
+                Assert.AreEqual(testConfig.database.ToUpper(), conn.Database);
+                Assert.AreEqual(conn.State, ConnectionState.Open);
+
+                conn.ChangeDatabase("SNOWFLAKE_SAMPLE_DATA");
+                Assert.AreEqual("SNOWFLAKE_SAMPLE_DATA", conn.Database);
+
+                conn.Close();
+            }
+
+        }
+
+        [Test]
+        public void TestConnectWithoutHost()
+        {
+            using (IDbConnection conn = new SnowflakeDbConnection())
+            {
+                string connStrFmt = "account={0};user={1};password={2}";
+                conn.ConnectionString = string.Format(connStrFmt, testConfig.account,
+                    testConfig.user, testConfig.password);
+                // Check that connection succeeds if host is not specified in test configs, i.e. default should work.
+                if (string.IsNullOrEmpty(testConfig.host))
+                {
+                    conn.Open();
+                    Assert.AreEqual(conn.State, ConnectionState.Open);
+                    conn.Close();
+                }
+            }
+        }
+
+        [Test]
+        public void TestConnectWithDifferentRole()
+        {
+            using (IDbConnection conn = new SnowflakeDbConnection())
+            {
+                var host = testConfig.host;
+                if (string.IsNullOrEmpty(host))
+                {
+                    host = $"{testConfig.account}.snowflakecomputing.com";
+                }
+
+                string connStrFmt = "scheme={0};host={1};port={2};" +
+                    "user={3};password={4};account={5};role=public;db=snowflake_sample_data;schema=information_schema;warehouse=WH_NOT_EXISTED;validate_default_parameters=false";
+
+                conn.ConnectionString = string.Format(
+                    connStrFmt,
+                    testConfig.protocol,
+                    testConfig.host,
+                    testConfig.port,
+                    testConfig.user,
+                    testConfig.password,
+                    testConfig.account
+                    );
+                conn.Open();
+                Assert.AreEqual(conn.State, ConnectionState.Open);
+
+                using (IDbCommand command = conn.CreateCommand())
+                {
+                    command.CommandText = "select current_role()";
+                    Assert.AreEqual(command.ExecuteScalar().ToString(), "PUBLIC");
+
+                    command.CommandText = "select current_database()";
+                    CollectionAssert.Contains(new[] { "SNOWFLAKE_SAMPLE_DATA", "" }, command.ExecuteScalar().ToString());
+
+                    command.CommandText = "select current_schema()";
+                    CollectionAssert.Contains(new[] { "INFORMATION_SCHEMA", "" }, command.ExecuteScalar().ToString());
+
+                    command.CommandText = "select current_warehouse()";
+                    // Command will return empty string if the hardcoded warehouse does not exist.
+                    Assert.AreEqual("", command.ExecuteScalar().ToString());
+                }
+                conn.Close();
+            }
+        }
+
+        // Test that when a connection is disposed, a close would send out and unfinished transaction would be roll back.
+        [Test]
+        public void TestConnectionDispose()
+        {
+            using (IDbConnection conn = new SnowflakeDbConnection())
+            {
+                // Setup
+                conn.ConnectionString = ConnectionString;
+                conn.Open();
+                IDbCommand command = conn.CreateCommand();
+                command.CommandText = "create or replace table testConnDispose(c int)";
+                command.ExecuteNonQuery();
+
+                IDbTransaction t1 = conn.BeginTransaction();
+                IDbCommand t1c1 = conn.CreateCommand();
+                t1c1.Transaction = t1;
+                t1c1.CommandText = "insert into testConnDispose values (1)";
+                t1c1.ExecuteNonQuery();
+            }
+
+            using (IDbConnection conn = new SnowflakeDbConnection())
+            {
+                // Previous connection would be disposed and 
+                // uncommitted txn would rollback at this point
+                conn.ConnectionString = ConnectionString;
+                conn.Open();
+                IDbCommand command = conn.CreateCommand();
+                command.CommandText = "SELECT * FROM testConnDispose";
+                IDataReader reader = command.ExecuteReader();
+                Assert.IsFalse(reader.Read());
+
+                // Cleanup
+                command.CommandText = "DROP TABLE IF EXISTS testConnDispose";
+                command.ExecuteNonQuery();
+            }
+        }
+
+        [Test]
+        public void TestUnknownAuthenticator()
+        {
+            string[] wrongAuthenticators = new string[]
+            {
+                "http://snowflakecomputing.okta.com",
+                "https://snowflake.com",
+                "unknown",
+            };
+
+            foreach (string wrongAuthenticator in wrongAuthenticators)
+            {
+                try
+                {
+                    IDbConnection conn = new SnowflakeDbConnection();
+                    conn.ConnectionString = "scheme=http;host=test;port=8080;user=test;password=test;account=test;authenticator=" + wrongAuthenticator;
+                    conn.Open();
+                    Assert.Fail("Authentication of {0} should fail", wrongAuthenticator);
+                }
+                catch (SnowflakeDbException e)
+                {
+                    Assert.AreEqual(SFError.UNKNOWN_AUTHENTICATOR.GetAttribute<SFErrorAttr>().errorCode, e.ErrorCode);
+                }
+
+            }
+        }
+
+        [Test]
+        [Ignore("This test requires manual setup and therefore cannot be run in CI")]
+        public void TestOktaConnection()
+        {
+            using (var conn = new SnowflakeDbConnection())
+            {
+                conn.ConnectionString
+                    = ConnectionStringWithoutAuth
+                    + String.Format(
+                        ";authenticator={0};user={1};password={2};",
+                        testConfig.OktaURL,
+                        testConfig.OktaUser,
+                        testConfig.OktaPassword);
+                conn.Open();
+                Assert.AreEqual(ConnectionState.Open, conn.State);
+            }
+        }
+
+        [Test]
+        [Ignore("This test requires manual setup and therefore cannot be run in CI")]
+        public void TestOkta2ConnectionsFollowingEachOther()
+        {
+            // This test is here because Cookies were messing up with sequential Okta connections
+            using (var conn = new SnowflakeDbConnection())
+            {
+                conn.ConnectionString
+                    = ConnectionStringWithoutAuth
+                    + String.Format(
+                        ";authenticator={0};user={1};password={2};",
+                        testConfig.OktaURL,
+                        testConfig.OktaUser,
+                        testConfig.OktaPassword);
+                conn.Open();
+                Assert.AreEqual(ConnectionState.Open, conn.State);
+            }
+
+
+            using (var conn = new SnowflakeDbConnection())
+            {
+                conn.ConnectionString
+                    = ConnectionStringWithoutAuth
+                    + String.Format(
+                        ";authenticator={0};user={1};password={2};",
+                        testConfig.OktaURL,
+                        testConfig.OktaUser,
+                        testConfig.OktaPassword);
+                conn.Open();
+                Assert.AreEqual(ConnectionState.Open, conn.State);
+            }
+        }
+
+        [Test]
+        [Ignore("This test requires manual interaction and therefore cannot be run in CI")]
+        public void TestSSOConnectionWithUser()
+        {
+            using (IDbConnection conn = new SnowflakeDbConnection())
+            {
+                conn.ConnectionString
+                    = ConnectionStringWithoutAuth
+                    + ";authenticator=externalbrowser;user=qa@snowflakecomputing.com";
+                conn.Open();
+                Assert.AreEqual(ConnectionState.Open, conn.State);
+                using (IDbCommand command = conn.CreateCommand())
+                {
+                    command.CommandText = "SELECT CURRENT_USER()";
+                    Assert.AreEqual("QA", command.ExecuteScalar().ToString());
+                }
+            }
+        }
+
+        [Test]
+        [Ignore("This test requires manual interaction and therefore cannot be run in CI")]
+        public void TestSSOConnectionWithWrongUser()
+        {
+            try
+            {
+                using (IDbConnection conn = new SnowflakeDbConnection())
+                {
+                    conn.ConnectionString
+                        = ConnectionStringWithoutAuth
+                        + ";authenticator=externalbrowser;user=wrong@snowflakecomputing.com";
+                    conn.Open();
+                    Assert.Fail();
+                }
+            }
+            catch (SnowflakeDbException e)
+            {
+                Assert.AreEqual(390191, e.ErrorCode);
+            }
+        }
+
+        [Test]
+        [Ignore("Ignore this test until configuration is setup for CI integration. Can be run manually.")]
+        public void TestJwtUnencryptedPemFileConnection()
+        {
+            using (var conn = new SnowflakeDbConnection())
+            {
+                conn.ConnectionString
+                    = ConnectionStringWithoutAuth
+                    + String.Format(
+                        ";authenticator=snowflake_jwt;user={0};private_key_file={1}",
+                        testConfig.jwtAuthUser,
+                        testConfig.pemFilePath);
+                conn.Open();
+                Assert.AreEqual(ConnectionState.Open, conn.State);
+            }
+        }
+
+        [Test]
+        [Ignore("Ignore this test until configuration is setup for CI integration. Can be run manually.")]
+        public void TestJwtUnencryptedP8FileConnection()
+        {
+            using (var conn = new SnowflakeDbConnection())
+            {
+                conn.ConnectionString
+                    = ConnectionStringWithoutAuth
+                    + String.Format(
+                        ";authenticator=snowflake_jwt;user={0};private_key_file={1}",
+                        testConfig.jwtAuthUser,
+                        testConfig.p8FilePath);
+                conn.Open();
+                Assert.AreEqual(ConnectionState.Open, conn.State);
+            }
+        }
+
+        [Test]
+        [Ignore("Ignore this test until configuration is setup for CI integration. Can be run manually.")]
+        public void TestJwtEncryptedPkFileConnection()
+        {
+            using (var conn = new SnowflakeDbConnection())
+            {
+                conn.ConnectionString
+                    = ConnectionStringWithoutAuth
+                    + String.Format(
+                        ";authenticator=snowflake_jwt;user={0};private_key_file={1};private_key_pwd={2}",
+                        testConfig.jwtAuthUser,
+                        testConfig.pwdProtectedPrivateKeyFilePath,
+                        testConfig.privateKeyFilePwd);
+                conn.Open();
+                Assert.AreEqual(ConnectionState.Open, conn.State);
+            }
+        }
+
+        [Test]
+        [Ignore("Ignore this test until configuration is setup for CI integration. Can be run manually.")]
+        public void TestJwtUnencryptedPkConnection()
+        {
+            using (var conn = new SnowflakeDbConnection())
+            {
+                conn.ConnectionString
+                    = ConnectionStringWithoutAuth
+                    + String.Format(
+                        ";authenticator=snowflake_jwt;user={0};private_key={1}",
+                        testConfig.jwtAuthUser,
+                        testConfig.privateKey);
+                conn.Open();
+                Assert.AreEqual(ConnectionState.Open, conn.State);
+            }
+        }
+
+        [Test]
+        [Ignore("Ignore this test until configuration is setup for CI integration. Can be run manually.")]
+        public void TestJwtEncryptedPkConnection()
+        {
+            using (var conn = new SnowflakeDbConnection())
+            {
+                conn.ConnectionString
+                    = ConnectionStringWithoutAuth
+                    + String.Format(
+                        ";authenticator=snowflake_jwt;user={0};private_key={1};private_key_pwd={2}",
+                        testConfig.jwtAuthUser,
+                        testConfig.pwdProtectedPrivateKey,
+                        testConfig.privateKeyFilePwd);
+                conn.Open();
+                Assert.AreEqual(ConnectionState.Open, conn.State);
+            }
+        }
+
+        [Test]
+        [Ignore("Ignore this test until configuration is setup for CI integration. Can be run manually.")]
+        public void TestJwtMissingConnectionSettingConnection()
+        {
+            try
+            {
+                using (var conn = new SnowflakeDbConnection())
+                {
+                    conn.ConnectionString
+                        = ConnectionStringWithoutAuth
+                        + String.Format(
+                            ";authenticator=snowflake_jwt;user={0};private_key_pwd={1}",
+                            testConfig.jwtAuthUser,
+                            testConfig.privateKeyFilePwd);
+                    conn.Open();
+                    Assert.Fail();
+                }
+            }
+            catch (SnowflakeDbException e)
+            {
+                // Missing PRIVATE_KEY_FILE connection setting required for 
+                // authenticator =snowflake_jwt
+                Assert.AreEqual(270008, e.ErrorCode);
+            }
+        }
+
+        [Test]
+        [Ignore("Ignore this test until configuration is setup for CI integration. Can be run manually.")]
+        public void TestJwtEncryptedPkFileInvalidPwdConnection()
+        {
+            try
+            {
+                using (var conn = new SnowflakeDbConnection())
+                {
+                    conn.ConnectionString
+                        = ConnectionStringWithoutAuth
+                        + String.Format(
+                            ";authenticator=snowflake_jwt;user={0};private_key_file={1};private_key_pwd=Invalid",
+                            testConfig.jwtAuthUser,
+                            testConfig.pwdProtectedPrivateKeyFilePath);
+                    conn.Open();
+                    Assert.Fail();
+                }
+            }
+            catch (SnowflakeDbException e)
+            {
+                // Invalid password for decrypting the private key
+                Assert.AreEqual(270052, e.ErrorCode);
+            }
+        }
+
+        [Test]
+        [Ignore("Ignore this test until configuration is setup for CI integration. Can be run manually.")]
+        public void TestJwtEncryptedPkFileNoPwdConnection()
+        {
+            try
+            {
+                using (var conn = new SnowflakeDbConnection())
+                {
+                    conn.ConnectionString
+                        = ConnectionStringWithoutAuth
+                        + String.Format(
+                            ";authenticator=snowflake_jwt;user={0};private_key_file={1}",
+                            testConfig.jwtAuthUser,
+                            testConfig.pwdProtectedPrivateKeyFilePath);
+                    conn.Open();
+                    Assert.Fail();
+                }
+            }
+            catch (SnowflakeDbException e)
+            {
+                // Invalid password (none provided) for decrypting the private key
+                Assert.AreEqual(270052, e.ErrorCode);
+            }
+        }
+
+        [Test]
+        [Ignore("Ignore this test until configuration is setup for CI integration. Can be run manually.")]
+        public void TestJwtConnectionWithWrongUser()
+        {
+            try
+            {
+                using (var conn = new SnowflakeDbConnection())
+                {
+                    conn.ConnectionString
+                        = ConnectionStringWithoutAuth
+                        + String.Format(
+                            ";authenticator=snowflake_jwt;user={0};private_key_file={1}",
+                            "WrongUser",
+                            testConfig.pemFilePath);
+                    conn.Open();
+                    Assert.Fail();
+                }
+            }
+            catch (SnowflakeDbException e)
+            {
+                // Jwt token is invalid
+                Assert.AreEqual(390144, e.ErrorCode);
+            }
+        }
+
+        [Test]
+        [Ignore("Ignore this test until configuration is setup for CI integration. Can be run manually.")]
+        public void TestJwtEncryptedPkConnectionWithWrongUser()
+        {
+            try
+            {
+                using (var conn = new SnowflakeDbConnection())
+                {
+                    conn.ConnectionString
+                        = ConnectionStringWithoutAuth
+                        + String.Format(
+                            ";authenticator=snowflake_jwt;user={0};private_key_file={1};private_key_pwd={2}",
+                            "WrongUser",
+                            testConfig.pwdProtectedPrivateKeyFilePath,
+                            testConfig.privateKeyFilePwd);
+                    conn.Open();
+                    Assert.Fail();
+                }
+            }
+            catch (SnowflakeDbException e)
+            {
+                // Jwt token is invalid
+                Assert.AreEqual(390144, e.ErrorCode);
+            }
+        }
+
+
+        [Test]
+        [Ignore("Ignore this test until configuration is setup for CI integration. Can be run manually.")]
+        public void TestValidOAuthConnection()
+        {
+            using (var conn = new SnowflakeDbConnection())
+            {
+                conn.ConnectionString
+                    = ConnectionStringWithoutAuth
+                    + String.Format(
+                        ";authenticator=oauth;token={0}",
+                        testConfig.oauthToken);
+                conn.Open();
+                Assert.AreEqual(ConnectionState.Open, conn.State);
+            }
+        }
+
+        [Test]
+        public void TestInValidOAuthTokenConnection()
+        {
+            try
+            {
+                using (var conn = new SnowflakeDbConnection())
+                {
+                    conn.ConnectionString
+                        = ConnectionStringWithoutAuth
+                        + ";authenticator=oauth;token=notAValidOAuthToken";
+                    conn.Open();
+                    Assert.AreEqual(ConnectionState.Open, conn.State);
+                    Assert.Fail();
+                }
+            }
+            catch (SnowflakeDbException e)
+            {
+                // Invalid OAuth access token
+                Assert.AreEqual(390303, e.ErrorCode);
+            }
+        }
+
+        [Test]
+        [Ignore("Ignore this test until configuration is setup for CI integration. Can be run manually.")]
+        public void TestValidOAuthExpiredTokenConnection()
+        {
+            try
+            {
+                using (var conn = new SnowflakeDbConnection())
+                {
+                    conn.ConnectionString
+                   = ConnectionStringWithoutAuth
+                   + String.Format(
+                       ";authenticator=oauth;token={0}",
+                       testConfig.expOauthToken);
+                    conn.Open();
+                    Assert.Fail();
+                }
+            }
+            catch (SnowflakeDbException e)
+            {
+                Console.Write(e);
+                // Token is expired
+                Assert.AreEqual(390318, e.ErrorCode);
+            }
+        }
+
+        [Test]
+        [Ignore("Ignore this test until configuration is setup for CI integration. Can be run manually.")]
+        public void TestCorrectProxySettingFromConnectionString()
+        {
+            using (var conn = new SnowflakeDbConnection())
+            {
+                conn.ConnectionString
+                = ConnectionString
+                + String.Format(
+                    ";useProxy=true;proxyHost={0};proxyPort={1}",
+                    testConfig.proxyHost,
+                    testConfig.proxyPort);
+
+                conn.Open();
+            }
+        }
+
+        [Test]
+        [Ignore("Ignore this test until configuration is setup for CI integration. Can be run manually.")]
+        public void TestCorrectProxyWithCredsSettingFromConnectionString()
+        {
+            using (var conn = new SnowflakeDbConnection())
+            {
+                conn.ConnectionString
+                = ConnectionString
+                + String.Format(
+                    ";useProxy=true;proxyHost={0};proxyPort={1};proxyUser={2};proxyPassword={3}",
+                    testConfig.authProxyHost,
+                    testConfig.authProxyPort,
+                    testConfig.authProxyUser,
+                    testConfig.authProxyPwd);
+
+                conn.Open();
+            }
+        }
+
+        [Test]
+        [Ignore("Ignore this test until configuration is setup for CI integration. Can be run manually.")]
+        public void TestCorrectProxySettingWithByPassListFromConnectionString()
+        {
+            using (var conn = new SnowflakeDbConnection())
+            {
+                conn.ConnectionString
+                = ConnectionString
+                + String.Format(
+                    ";useProxy=true;proxyHost={0};proxyPort={1};proxyUser={2};proxyPassword={3};nonProxyHosts={4}",
+                    testConfig.authProxyHost,
+                    testConfig.authProxyPort,
+                    testConfig.authProxyUser,
+                    testConfig.authProxyPwd,
+                    "*.foo.com %7C" + testConfig.host + "|localhost");
+
+                conn.Open();
+            }
+        }
+
+        [Test]
+        [Ignore("Ignore this test until configuration is setup for CI integration. Can be run manually.")]
+        public void TestMultipleConnectionWithDifferentHttpHandlerSettings()
+        {
+            // Authenticated proxy
+            using (var conn1 = new SnowflakeDbConnection())
+            {
+                conn1.ConnectionString = ConnectionString
+                    + String.Format(
+                        ";useProxy=true;proxyHost={0};proxyPort={1};proxyUser={2};proxyPassword={3}",
+                        testConfig.authProxyHost,
+                        testConfig.authProxyPort,
+                        testConfig.authProxyUser,
+                        testConfig.authProxyPwd);
+                conn1.Open();
+            }
+
+            // No proxy
+            using (var conn2 = new SnowflakeDbConnection())
+            {
+                conn2.ConnectionString = ConnectionString;
+                conn2.Open();
+            }
+
+            // Non authenticated proxy
+            using (var conn3 = new SnowflakeDbConnection())
+            {
+                conn3.ConnectionString = ConnectionString
+                + String.Format(
+                    ";useProxy=true;proxyHost={0};proxyPort={1}",
+                    testConfig.proxyHost,
+                    testConfig.proxyPort);
+                conn3.Open();
+            }
+
+            // Invalid proxy
+            using (var conn4 = new SnowflakeDbConnection())
+            {
+                conn4.ConnectionString =
+                    ConnectionString + "connection_timeout=20;useProxy=true;proxyHost=Invalid;proxyPort=8080;INSECUREMODE=true";
+                try
+                {
+                    conn4.Open();
+                    Assert.Fail();
+                }
+                catch
+                {
+                    // Expected
+                }
+            }
+
+            // Another authenticated proxy connection, same proxy but insecure mode is true
+			// Will use a different httpclient
+            using (var conn5 = new SnowflakeDbConnection())
+            {
+                conn5.ConnectionString = ConnectionString
+                    + String.Format(
+                        ";useProxy=true;proxyHost={0};proxyPort={1};proxyUser={2};proxyPassword={3};INSECUREMODE=true",
+                        testConfig.authProxyHost,
+                        testConfig.authProxyPort,
+                        testConfig.authProxyUser,
+                        testConfig.authProxyPwd);
+                conn5.Open();
+            }
+
+            // No proxy again, but insecure mode is true
+			// Will use a different httpclient
+            using (var conn6 = new SnowflakeDbConnection())
+            {
+
+                conn6.ConnectionString = ConnectionString + ";INSECUREMODE=true";
+                conn6.Open();
+            }
+
+            // Another authenticated proxy, but this will create a new httpclient because there is
+            // a bypass list
+            using (var conn7 = new SnowflakeDbConnection())
+            {
+                conn7.ConnectionString
+              = ConnectionString
+              + String.Format(
+                  ";useProxy=true;proxyHost={0};proxyPort={1};proxyUser={2};proxyPassword={3};nonProxyHosts={4}",
+                  testConfig.authProxyHost,
+                  testConfig.authProxyPort,
+                  testConfig.authProxyUser,
+                  testConfig.authProxyPwd,
+                  "*.foo.com %7C" + testConfig.host + "|localhost");
+
+                conn7.Open();
+            }
+
+            // No proxy again, insecure mode is false
+            // Should use same httpclient than conn2
+            using (var conn8 = new SnowflakeDbConnection())
+            {
+                conn8.ConnectionString = ConnectionString + ";INSECUREMODE=false";
+                conn8.Open();
+            }
+
+            // Another authenticated proxy with bypasslist, but this will create a new httpclient because 
+            // InsecureMode=true
+            using (var conn9 = new SnowflakeDbConnection())
+            {
+                conn9.ConnectionString
+              = ConnectionString
+              + String.Format(
+                  ";useProxy=true;proxyHost={0};proxyPort={1};proxyUser={2};proxyPassword={3};nonProxyHosts={4};INSECUREMODE=true",
+                  testConfig.authProxyHost,
+                  testConfig.authProxyPort,
+                  testConfig.authProxyUser,
+                  testConfig.authProxyPwd,
+                  "*.foo.com %7C" + testConfig.host + "|localhost");
+
+                conn9.Open();
+            }
+
+            // Another authenticated proxy with bypasslist
+            // Should use same httpclient than conn7
+            using (var conn10 = new SnowflakeDbConnection())
+            {
+                conn10.ConnectionString
+              = ConnectionString
+              + String.Format(
+                  ";useProxy=true;proxyHost={0};proxyPort={1};proxyUser={2};proxyPassword={3};nonProxyHosts={4}",
+                  testConfig.authProxyHost,
+                  testConfig.authProxyPort,
+                  testConfig.authProxyUser,
+                  testConfig.authProxyPwd,
+                  "*.foo.com %7C" + testConfig.host + "|localhost");
+
+                conn10.Open();
+            }
+
+            // No proxy, but insecuremode=true
+            // Should use same httpclient than conn6
+            using (var conn11 = new SnowflakeDbConnection())
+            {
+                conn11.ConnectionString = ConnectionString+";INSECUREMODE=true";
+                conn11.Open();
+            }
+        }
+
+        [Test]
+        public void TestInvalidProxySettingFromConnectionString()
+        {
+            using (var conn = new SnowflakeDbConnection())
+            {
+
+                conn.ConnectionString =
+                    ConnectionString + "connection_timeout=5;useProxy=true;proxyHost=Invalid;proxyPort=8080";
+                try
+                {
+                    conn.Open();
+                    Assert.Fail();
+                }
+                catch (SnowflakeDbException e)
+                {
+                    // Expected
+                    logger.Debug("Failed opening connection ", e);
+                    Assert.AreEqual(270001, e.ErrorCode); //Internal error
+                    Assert.AreEqual("08006", e.SqlState); // Connection failure
+                }
+            }
+        }
+
+        [Test]
+        public void TestUseProxyFalseWithInvalidProxyConnectionString()
+        {
+            using (var conn = new SnowflakeDbConnection())
+            {
+                conn.ConnectionString =
+                    ConnectionString + ";useProxy=false;proxyHost=Invalid;proxyPort=8080";
+                conn.Open();
+                // Because useProxy=false, the proxy settings are ignored
+            }
+        }
+
+        [Test]
+        public void TestInvalidProxySettingWithByPassListFromConnectionString()
+        {
+            using (var conn = new SnowflakeDbConnection())
+            {
+                conn.ConnectionString
+                = ConnectionString
+                + String.Format(
+                    ";useProxy=true;proxyHost=Invalid;proxyPort=8080;nonProxyHosts={0}",
+                    "*.foo.com %7C" + testConfig.account + ".snowflakecomputing.com|localhost");
+                conn.Open();
+                // Because testConfig.host is in the bypass list, the proxy should not be used
+            }
+        }
+
+        [Test]
+        [Ignore("Ignore this test until configuration is setup for CI integration. Can be run manually.")]
+        public void testMulitpleConnectionInParallel()
+        {
+            string baseConnectionString = ConnectionString + $";CONNECTION_TIMEOUT=30;";
+            string authenticatedProxy = String.Format("useProxy =true;proxyHost={0};proxyPort={1};proxyUser={2};proxyPassword={3};",
+                  testConfig.authProxyHost,
+                  testConfig.authProxyPort,
+                  testConfig.authProxyUser,
+                  testConfig.authProxyPwd);
+            string byPassList = "nonProxyHosts=*.foo.com %7C" + testConfig.host + "|localhost;";
+            string insecureModeTrue = "INSECUREMODE=true;";
+            string insecureModeFalse = "INSECUREMODE=false;";
+
+            string[] connectionStrings = {
+                baseConnectionString,
+                baseConnectionString + insecureModeFalse ,
+                baseConnectionString + insecureModeTrue,
+                baseConnectionString + authenticatedProxy,
+                baseConnectionString + authenticatedProxy + insecureModeFalse,
+                baseConnectionString + authenticatedProxy + insecureModeTrue,
+                baseConnectionString + authenticatedProxy + byPassList,
+                baseConnectionString + authenticatedProxy + byPassList + insecureModeFalse,
+                baseConnectionString + authenticatedProxy + byPassList + insecureModeTrue};
+
+            bool failed = false;
+
+           Task[] tasks = new Task[450];
+            for (int i = 0; i < 450; i++)
+            {
+                string connString = connectionStrings[i % (connectionStrings.Length)];
+                tasks[i] = Task.Run(() =>
+                {
+                    using (IDbConnection conn = new SnowflakeDbConnection())
+                    {
+                        conn.ConnectionString = connString;
+                        Console.WriteLine($"{conn.ConnectionString}");
+                        try
+                        {
+                            conn.Open();
+                        }
+                        catch (Exception e)
+                        {
+                            Console.WriteLine(e);
+                            Console.WriteLine("--------------------------");
+                            Console.WriteLine(e.InnerException);
+                            failed = true;
+                        }
+
+                        using (IDbCommand command = conn.CreateCommand())
+                        {
+                            try
+                            {
+                                command.CommandText = "SELECT 1";
+                                command.ExecuteScalar();
+                            }
+                            catch (Exception e)
+                            {
+                                Console.WriteLine("ExecuteScalar error");
+                                Console.WriteLine(e);
+                                failed = true;
+                            }
+                        }
+                    }
+                });
+            }
+            try
+            {
+                Task.WaitAll(tasks);
+            }
+            catch (AggregateException ae)
+            {
+                Console.WriteLine("One or more exceptions occurred: ");
+                foreach (var ex in ae.Flatten().InnerExceptions)
+                    Console.WriteLine("   {0}", ex.Message);
+                failed = true;
+            }
+
+            if (failed)
+            {
+                Assert.Fail();
+            }
+        }
+    }
+
+    [TestFixture]
+    class SFConnectionITAsync : SFBaseTestAsync
+    {
+        private static SFLogger logger = SFLoggerFactory.GetLogger<SFConnectionITAsync>();
+
+
+        [Test]
+        public void TestCancelLoginBeforeTimeout()
+        {
+            using (var conn = new MockSnowflakeDbConnection())
+            {
+                // No timeout
+                int timeoutSec = 0;
+                string infiniteLoginTimeOut = String.Format(ConnectionString + ";connection_timeout={0}",
+                    timeoutSec);
+
+                conn.ConnectionString = infiniteLoginTimeOut;
+
+                Assert.AreEqual(conn.State, ConnectionState.Closed);
+                // At this point the connection string has not been parsed, it will return the 
+                // default value
+                //Assert.AreEqual(120, conn.ConnectionTimeout);
+
+                CancellationTokenSource connectionCancelToken = new CancellationTokenSource();
+                Task connectTask = conn.OpenAsync(connectionCancelToken.Token);                
+
+                // Sleep for 130 sec (more than the default connection timeout and the httpclient 
+                // timeout to make sure there are no false positive )
+                Thread.Sleep(130*1000);
+           
+                Assert.AreEqual(ConnectionState.Connecting, conn.State);
+
+                // Cancel the connection because it will never succeed since there is no 
+                // connection_timeout defined
+                logger.Debug("connectionCancelToken.Cancel ");
+                connectionCancelToken.Cancel();
+
+                try
+                {
+                    connectTask.Wait();
+                }
+                catch (AggregateException e)
+                {
+                    Assert.AreEqual(
+                        "System.Threading.Tasks.TaskCanceledException",
+                        e.InnerException.GetType().ToString());
+                    
+                }
+
+                Assert.AreEqual(ConnectionState.Closed, conn.State);
+                Assert.AreEqual(0, conn.ConnectionTimeout);
+            }
+        }
+
+        [Test]
+        public void TestAsyncLoginTimeout()
+        {
+            using (var conn = new MockSnowflakeDbConnection())
+            {
+                int timeoutSec = 5;
+                string loginTimeOut5sec = String.Format(ConnectionString + "connection_timeout={0}",
+                    timeoutSec);
+                conn.ConnectionString = loginTimeOut5sec;
+
+                Assert.AreEqual(conn.State, ConnectionState.Closed);
+
+                CancellationTokenSource connectionCancelToken = new CancellationTokenSource();
+                Stopwatch stopwatch = Stopwatch.StartNew();
+                try
+                {
+                    Task connectTask =  conn.OpenAsync(connectionCancelToken.Token);
+                    connectTask.Wait();
+                }
+                catch (AggregateException e)
+                {
+                    Assert.AreEqual(SFError.INTERNAL_ERROR.GetAttribute<SFErrorAttr>().errorCode,
+                        ((SnowflakeDbException)e.InnerException).ErrorCode);
+
+                }
+                stopwatch.Stop();
+
+                // Should timeout after 5sec
+                Assert.GreaterOrEqual(stopwatch.ElapsedMilliseconds, 5 * 1000);
+                // But never more than 1 sec (max backoff) after the default timeout
+                Assert.LessOrEqual(stopwatch.ElapsedMilliseconds, (6) * 1000);
+
+                Assert.AreEqual(ConnectionState.Closed, conn.State);
+                Assert.AreEqual(5, conn.ConnectionTimeout);
+            }
+        }
+
+        [Test]
+        public void TestAsyncDefaultLoginTimeout()
+        {
+            using (var conn = new MockSnowflakeDbConnection())
+            {
+                conn.ConnectionString = ConnectionString;
+
+                Assert.AreEqual(conn.State, ConnectionState.Closed);
+
+                CancellationTokenSource connectionCancelToken = new CancellationTokenSource();
+                Stopwatch stopwatch = Stopwatch.StartNew();
+                try
+                {
+                    Task connectTask = conn.OpenAsync(connectionCancelToken.Token);
+                    connectTask.Wait();
+                }
+                catch (AggregateException e)
+                {
+                    Assert.AreEqual(SFError.INTERNAL_ERROR.GetAttribute<SFErrorAttr>().errorCode,
+                        ((SnowflakeDbException)e.InnerException).ErrorCode);
+                }
+                stopwatch.Stop();
+
+                // Should timeout after the default timeout (120 sec)
+                Assert.GreaterOrEqual(stopwatch.ElapsedMilliseconds, 120 * 1000);
+                // But never more than 16 sec (max backoff) after the default timeout
+                Assert.LessOrEqual(stopwatch.ElapsedMilliseconds, (120 + 16) * 1000);
+
+                Assert.AreEqual(ConnectionState.Closed, conn.State);
+                Assert.AreEqual(120, conn.ConnectionTimeout);
+            }
+        }
+
+        [Test]
+        public void TestAsyncConnectionFailFast()
+        {
+            using (var conn = new SnowflakeDbConnection())
+            {
+                // Just a way to get a 404 on the login request and make sure there are no retry
+                string invalidConnectionString = "host=docs.microsoft.com;"
+                    + "connection_timeout=0;account=testFailFast;user=testFailFast;password=testFailFast;";
+
+                conn.ConnectionString = invalidConnectionString;
+
+                Assert.AreEqual(conn.State, ConnectionState.Closed);
+                CancellationTokenSource connectionCancelToken = new CancellationTokenSource();
+                Task connectTask = null;
+                try
+                {
+                    connectTask = conn.OpenAsync(connectionCancelToken.Token);
+                    connectTask.Wait();
+                    Assert.Fail();
+                }
+                catch (AggregateException e)
+                {
+                    Assert.AreEqual(SFError.INTERNAL_ERROR.GetAttribute<SFErrorAttr>().errorCode,
+                        ((SnowflakeDbException)e.InnerException).ErrorCode);
+                }
+
+                Assert.AreEqual(ConnectionState.Closed, conn.State);
+                Assert.IsTrue(connectTask.IsFaulted);
+            }
+        }
+    }
+}
+
+
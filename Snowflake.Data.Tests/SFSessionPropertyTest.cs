﻿/*
 * Copyright (c) 2019 Snowflake Computing Inc. All rights reserved.
 */

using Snowflake.Data.Core;
using System.Security;
using NUnit.Framework;

namespace Snowflake.Data.Tests
{
    /// <summary>
    /// The purpose of these testcases is to test if the connections string
    /// can be parsed correctly into properties for a session.
    /// </summary>
    class SFSessionPropertyTest
    {
        private class Testcase
        {
            public string ConnectionString { get; set; }
            public SecureString SecurePassword { get; set; }
            public SFSessionProperties ExpectedProperties { get; set; }

            public void TestValidCase()
            {
                SFSessionProperties actualProperties = SFSessionProperties.parseConnectionString(ConnectionString, SecurePassword);
                Assert.AreEqual(actualProperties, ExpectedProperties);
            }
        }

        [Test]
        public void TestValidConnectionString()
        {
            Testcase[] testcases = new Testcase[]
            {
                new Testcase()
                {
                    ConnectionString = "ACCOUNT=testaccount;USER=testuser;PASSWORD=123;",
                    ExpectedProperties = new SFSessionProperties()
                    {
                        { SFSessionProperty.ACCOUNT, "testaccount" },
                        { SFSessionProperty.USER, "testuser" },
                        { SFSessionProperty.HOST, "testaccount.snowflakecomputing.com" },
                        { SFSessionProperty.AUTHENTICATOR, "snowflake" },
                        { SFSessionProperty.SCHEME, "https" },
                        { SFSessionProperty.CONNECTION_TIMEOUT, "120" },
                        { SFSessionProperty.PASSWORD, "123" },
                        { SFSessionProperty.PORT, "443" },
                        { SFSessionProperty.VALIDATE_DEFAULT_PARAMETERS, "true" },
<<<<<<< HEAD
                        { SFSessionProperty.USEPROXY, "false" },
=======
                        { SFSessionProperty.INSECUREMODE, "false" },
>>>>>>> cddfb280
                    },
                },
            };

            foreach (Testcase testcase in testcases)
            {
                testcase.TestValidCase();
            }
        }
    }
}<|MERGE_RESOLUTION|>--- conflicted
+++ resolved
@@ -46,11 +46,8 @@
                         { SFSessionProperty.PASSWORD, "123" },
                         { SFSessionProperty.PORT, "443" },
                         { SFSessionProperty.VALIDATE_DEFAULT_PARAMETERS, "true" },
-<<<<<<< HEAD
                         { SFSessionProperty.USEPROXY, "false" },
-=======
                         { SFSessionProperty.INSECUREMODE, "false" },
->>>>>>> cddfb280
                     },
                 },
             };

--- conflicted
+++ resolved
@@ -1,218 +1,235 @@
-﻿/*
- * Copyright (c) 2012-2019 Snowflake Computing Inc. All rights reserved.
- */
-
-using System.Threading.Tasks;
-using System.Net.Http;
-using System.Net;
-using System;
-using System.Threading;
-using System.Collections.Generic;
-using Snowflake.Data.Log;
-using System.Collections.Specialized;
-using System.Web;
-
-namespace Snowflake.Data.Core
-{
-    class HttpUtil
-    {
-        static private HttpClient httpClient = null;
-
-        static private object httpClientInitLock = new object();
-        
-        static public HttpClient getHttpClient(IWebProxy proxy)
-        {
-            lock (httpClientInitLock)
-            {
-                if (httpClient == null)
-                {
-                    initHttpClient(proxy);
-                }
-                return httpClient;
-            }
-        }        
-
-        static private void initHttpClient(IWebProxy proxy)
-        {
-            // enforce tls v1.2
-            ServicePointManager.SecurityProtocol = SecurityProtocolType.Tls12;
-            ServicePointManager.UseNagleAlgorithm = false;
-            ServicePointManager.CheckCertificateRevocationList = true;
-
-            // Control how many simultaneous connections to each host are allowed from this client
-            ServicePointManager.DefaultConnectionLimit = 20;
-
-            HttpUtil.httpClient = new HttpClient(new RetryHandler(new HttpClientHandler(){
-                AutomaticDecompression = DecompressionMethods.GZip | DecompressionMethods.Deflate,
-<<<<<<< HEAD
-=======
-                CookieContainer = cookieContainer = new CookieContainer(),
->>>>>>> a6b1a10d
-                Proxy = proxy
-            }));
-        }
-
-        /// <summary>
-        /// IRule defines how the queryParams of a uri should be updated in each retry
-        /// </summary>
-        interface IRule
-        {
-            void apply(NameValueCollection queryParams);
-        }
-
-        /// <summary>
-        /// RetryCoundRule would update the retryCount parameter
-        /// </summary>
-        class RetryCountRule : IRule
-        {
-            int retryCount;
-
-            internal RetryCountRule()
-            {
-                retryCount = 1;
-            }
-
-            void IRule.apply(NameValueCollection queryParams)
-            {
-                if (retryCount == 1)
-                {
-                    queryParams.Add(RestParams.SF_QUERY_RETRY_COUNT, retryCount.ToString());
-                }
-                else
-                {
-                    queryParams.Set(RestParams.SF_QUERY_RETRY_COUNT, retryCount.ToString());
-                }
-                retryCount++;
-            }
-        }
-
-        /// <summary>
-        /// RequestUUIDRule would update the request_guid query with a new RequestGUID
-        /// </summary>
-        class RequestUUIDRule : IRule
-        {
-            void IRule.apply(NameValueCollection queryParams)
-            {
-                queryParams.Set(RestParams.SF_QUERY_REQUEST_GUID, Guid.NewGuid().ToString());
-            }
-        }
-
-        /// <summary>
-        /// UriUpdater would update the uri in each retry. During construction, it would take in an uri that would later
-        /// be updated in each retry and figure out the rules to apply when updating.
-        /// </summary>
-        internal class UriUpdater
-        {
-            UriBuilder uriBuilder;
-            List<IRule> rules;
-            internal UriUpdater(Uri uri)
-            {
-                uriBuilder = new UriBuilder(uri);
-                rules = new List<IRule>();
-
-                if (uri.AbsolutePath.StartsWith(RestPath.SF_QUERY_PATH))
-                {
-                    rules.Add(new RetryCountRule());
-                }
-
-                if (uri.Query != null && uri.Query.Contains(RestParams.SF_QUERY_REQUEST_GUID))
-                {
-                    rules.Add(new RequestUUIDRule());
-                }
-            }
-
-            internal Uri Update()
-            {
-                // Optimization to bypass parsing if there is no rules at all.
-                if (rules.Count == 0)
-                {
-                    return uriBuilder.Uri;
-                }
-
-                var queryParams = HttpUtility.ParseQueryString(uriBuilder.Query);
-
-                foreach (IRule rule in rules)
-                {
-                    rule.apply(queryParams);
-                }
-
-                uriBuilder.Query = queryParams.ToString();
-                
-                return uriBuilder.Uri;
-            }
-        }
-
-        class RetryHandler : DelegatingHandler
-        {
-            static private SFLogger logger = SFLoggerFactory.GetLogger<RetryHandler>();
-            
-            internal RetryHandler(HttpMessageHandler innerHandler) : base(innerHandler)
-            {
-            }
-            
-            protected override async Task<HttpResponseMessage> SendAsync(HttpRequestMessage requestMessage,
-                CancellationToken cancellationToken)
-            {
-                HttpResponseMessage response = null;
-                int backOffInSec = 1;
-
-                TimeSpan httpTimeout = (TimeSpan)requestMessage.Properties["TIMEOUT_PER_HTTP_REQUEST"];
-
-                CancellationTokenSource childCts = null;
-
-                UriUpdater updater = new UriUpdater(requestMessage.RequestUri);
-
-                while (true)
-                {
-                    try
-                    {
-                        childCts = null;
-
-                        if (!httpTimeout.Equals(Timeout.InfiniteTimeSpan)) {
-                            childCts = CancellationTokenSource.CreateLinkedTokenSource(cancellationToken);
-                            childCts.CancelAfter(httpTimeout);
-                        }
-
-                        response = await base.SendAsync(requestMessage, childCts == null ? 
-                            cancellationToken : childCts.Token).ConfigureAwait(false);
-                    }
-                    catch(Exception e)
-                    {
-                        if (cancellationToken.IsCancellationRequested)
-                        {
-                            logger.Debug("SF rest request timeout.");
-                            cancellationToken.ThrowIfCancellationRequested(); 
-                        }
-                        else if (childCts != null && childCts.Token.IsCancellationRequested)
-                        {
-                            logger.Warn("Http request timeout. Retry the request");
-                        }
-                        else
-                        {
-                            //TODO: Should probably check to see if the error is recoverable or transient.
-                            logger.Warn("Error occurred during request, retrying...", e);
-                        }
-                    }
-
-                    if (response != null)
-                    {
-                        if (response.IsSuccessStatusCode) {
-                            return response;
-                        }
-                        logger.Debug($"Failed Response: {response.ToString()}");
-                    }
-                    else 
-                    {
-                        logger.Info("Response returned was null.");
-                    }
-
-                    requestMessage.RequestUri = updater.Update();
-
-                    logger.Debug($"Sleep {backOffInSec} seconds and then retry the request");
-                    Thread.Sleep(backOffInSec * 1000);
-                    backOffInSec = backOffInSec >= 16 ? 16 : backOffInSec * 2;
-                }
-            }
-        }
-    }
-}
+﻿/*
+ * Copyright (c) 2012-2021 Snowflake Computing Inc. All rights reserved.
+ */
+
+using System.Threading.Tasks;
+using System.Net.Http;
+using System.Net;
+using System;
+using System.Threading;
+using System.Collections.Generic;
+using Snowflake.Data.Log;
+using System.Collections.Specialized;
+using System.Web;
+
+namespace Snowflake.Data.Core
+{
+    class HttpUtil
+    {
+        static private HttpClient httpClient = null;
+
+        static private CookieContainer cookieContainer = null;
+
+        static private object httpClientInitLock = new object();
+
+        /// <summary>
+        /// Clear all the cookies for the given uri.
+        /// </summary>
+        /// <param name="uri">The URI to clear.</param>
+        static public void ClearCookies(Uri uri)
+        {
+            if (cookieContainer == null)
+            {
+                return;
+            }
+
+            var cookies = cookieContainer.GetCookies(uri);
+            foreach (Cookie cookie in cookies)
+            {
+                cookie.Expired = true;
+            }
+        }
+        
+        static public HttpClient getHttpClient(IWebProxy proxy)
+        {
+            lock (httpClientInitLock)
+            {
+                if (httpClient == null)
+                {
+                    initHttpClient(proxy);
+                }
+                return httpClient;
+            }
+        }        
+
+        static private void initHttpClient(IWebProxy proxy)
+        {
+            // enforce tls v1.2
+            ServicePointManager.SecurityProtocol = SecurityProtocolType.Tls12;
+            ServicePointManager.UseNagleAlgorithm = false;
+            ServicePointManager.CheckCertificateRevocationList = true;
+
+            // Control how many simultaneous connections to each host are allowed from this client
+            ServicePointManager.DefaultConnectionLimit = 20;
+
+            HttpUtil.httpClient = new HttpClient(new RetryHandler(new HttpClientHandler(){
+                AutomaticDecompression = DecompressionMethods.GZip | DecompressionMethods.Deflate,
+                CookieContainer = cookieContainer = new CookieContainer(),
+                Proxy = proxy
+            }));
+        }
+
+        /// <summary>
+        /// IRule defines how the queryParams of a uri should be updated in each retry
+        /// </summary>
+        interface IRule
+        {
+            void apply(NameValueCollection queryParams);
+        }
+
+        /// <summary>
+        /// RetryCoundRule would update the retryCount parameter
+        /// </summary>
+        class RetryCountRule : IRule
+        {
+            int retryCount;
+
+            internal RetryCountRule()
+            {
+                retryCount = 1;
+            }
+
+            void IRule.apply(NameValueCollection queryParams)
+            {
+                if (retryCount == 1)
+                {
+                    queryParams.Add(RestParams.SF_QUERY_RETRY_COUNT, retryCount.ToString());
+                }
+                else
+                {
+                    queryParams.Set(RestParams.SF_QUERY_RETRY_COUNT, retryCount.ToString());
+                }
+                retryCount++;
+            }
+        }
+
+        /// <summary>
+        /// RequestUUIDRule would update the request_guid query with a new RequestGUID
+        /// </summary>
+        class RequestUUIDRule : IRule
+        {
+            void IRule.apply(NameValueCollection queryParams)
+            {
+                queryParams.Set(RestParams.SF_QUERY_REQUEST_GUID, Guid.NewGuid().ToString());
+            }
+        }
+
+        /// <summary>
+        /// UriUpdater would update the uri in each retry. During construction, it would take in an uri that would later
+        /// be updated in each retry and figure out the rules to apply when updating.
+        /// </summary>
+        internal class UriUpdater
+        {
+            UriBuilder uriBuilder;
+            List<IRule> rules;
+            internal UriUpdater(Uri uri)
+            {
+                uriBuilder = new UriBuilder(uri);
+                rules = new List<IRule>();
+
+                if (uri.AbsolutePath.StartsWith(RestPath.SF_QUERY_PATH))
+                {
+                    rules.Add(new RetryCountRule());
+                }
+
+                if (uri.Query != null && uri.Query.Contains(RestParams.SF_QUERY_REQUEST_GUID))
+                {
+                    rules.Add(new RequestUUIDRule());
+                }
+            }
+
+            internal Uri Update()
+            {
+                // Optimization to bypass parsing if there is no rules at all.
+                if (rules.Count == 0)
+                {
+                    return uriBuilder.Uri;
+                }
+
+                var queryParams = HttpUtility.ParseQueryString(uriBuilder.Query);
+
+                foreach (IRule rule in rules)
+                {
+                    rule.apply(queryParams);
+                }
+
+                uriBuilder.Query = queryParams.ToString();
+                
+                return uriBuilder.Uri;
+            }
+        }
+
+        class RetryHandler : DelegatingHandler
+        {
+            static private SFLogger logger = SFLoggerFactory.GetLogger<RetryHandler>();
+            
+            internal RetryHandler(HttpMessageHandler innerHandler) : base(innerHandler)
+            {
+            }
+            
+            protected override async Task<HttpResponseMessage> SendAsync(HttpRequestMessage requestMessage,
+                CancellationToken cancellationToken)
+            {
+                HttpResponseMessage response = null;
+                int backOffInSec = 1;
+
+                TimeSpan httpTimeout = (TimeSpan)requestMessage.Properties["TIMEOUT_PER_HTTP_REQUEST"];
+
+                CancellationTokenSource childCts = null;
+
+                UriUpdater updater = new UriUpdater(requestMessage.RequestUri);
+
+                while (true)
+                {
+                    try
+                    {
+                        childCts = null;
+
+                        if (!httpTimeout.Equals(Timeout.InfiniteTimeSpan)) {
+                            childCts = CancellationTokenSource.CreateLinkedTokenSource(cancellationToken);
+                            childCts.CancelAfter(httpTimeout);
+                        }
+
+                        response = await base.SendAsync(requestMessage, childCts == null ? 
+                            cancellationToken : childCts.Token).ConfigureAwait(false);
+                    }
+                    catch(Exception e)
+                    {
+                        if (cancellationToken.IsCancellationRequested)
+                        {
+                            logger.Debug("SF rest request timeout.");
+                            cancellationToken.ThrowIfCancellationRequested(); 
+                        }
+                        else if (childCts != null && childCts.Token.IsCancellationRequested)
+                        {
+                            logger.Warn("Http request timeout. Retry the request");
+                        }
+                        else
+                        {
+                            //TODO: Should probably check to see if the error is recoverable or transient.
+                            logger.Warn("Error occurred during request, retrying...", e);
+                        }
+                    }
+
+                    if (response != null)
+                    {
+                        if (response.IsSuccessStatusCode) {
+                            return response;
+                        }
+                        logger.Debug($"Failed Response: {response.ToString()}");
+                    }
+                    else 
+                    {
+                        logger.Info("Response returned was null.");
+                    }
+
+                    requestMessage.RequestUri = updater.Update();
+
+                    logger.Debug($"Sleep {backOffInSec} seconds and then retry the request");
+                    Thread.Sleep(backOffInSec * 1000);
+                    backOffInSec = backOffInSec >= 16 ? 16 : backOffInSec * 2;
+                }
+            }
+        }
+    }
+}
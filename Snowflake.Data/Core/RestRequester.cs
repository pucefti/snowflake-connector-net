﻿/*
 * Copyright (c) 2012-2019 Snowflake Computing Inc. All rights reserved.
 */

using System;
using Newtonsoft.Json;
using System.Net.Http;
using System.Threading;
using System.Threading.Tasks;
using Snowflake.Data.Client;
using Snowflake.Data.Log;
using System.Net;
using System.Collections.Generic;

namespace Snowflake.Data.Core
{
    /// <summary>
    /// The RestRequester is responsible to send out a rest request and receive response
    /// </summary>
    internal interface IRestRequester
    {
        Task<T> PostAsync<T>(IRestRequest postRequest, CancellationToken cancellationToken);

        T Post<T>(IRestRequest postRequest);

        Task<T> GetAsync<T>(IRestRequest request, CancellationToken cancellationToken);

        T Get<T>(IRestRequest request);

        Task<HttpResponseMessage> GetAsync(IRestRequest request, CancellationToken cancellationToken);

        HttpResponseMessage Get(IRestRequest request);
    }

    internal interface IMockRestRequester : IRestRequester
    {
        void setHttpClient(HttpClient httpClient);
    }

    internal class RestRequester : IRestRequester
    {
        private static SFLogger logger = SFLoggerFactory.GetLogger<RestRequester>();

<<<<<<< HEAD
        private static Dictionary<string, IRestRequester> RestRequestersByProxy = 
            new Dictionary<string, IRestRequester>();

        private static readonly object requesterPoolLock = new object();

        // The proxy to use making the requests
        internal IWebProxy Proxy;

        private RestRequester(IWebProxy proxy)
        {
            Proxy = proxy;
        }

        /// <summary>
        /// Get the RestRequester associated with the given proxy information or create a new one
        /// if none exist in the pool already.
        /// </summary>
        /// <param name="proxyHost">The proxy host.</param>
        /// <param name="proxyPort">The proxy port.</param>
        /// <param name="proxyUser">The proxy username or null if none.</param>
        /// <param name="proxyPassword">The proxy password or null if none.</param>
        /// <param name="noProxyList">The list of urls to by-pass the proxy.</param>
        /// <returns>The RestRequester for this proxy.</returns>
        /// <exception cref="System.FormatException">The port is not a valid int</exception>
        /// <exception cref="System.OverflowException">The port value is too large</exception>
        internal static IRestRequester GetRestRequester(
            string proxyHost,
            string proxyPort,
            string proxyUser,
            string proxyPassword,
            string noProxyList)
        {
            string key = string.Join(";", new string[]{ proxyHost, proxyPort, proxyUser, proxyPassword, noProxyList });
            lock(requesterPoolLock)
            {
                if (!RestRequestersByProxy.TryGetValue(key, out IRestRequester requester))
                {
                    WebProxy webProxy = null;
                    if (null != proxyHost)
                    {
                        // New proxy needed
                        webProxy = new WebProxy(proxyHost, int.Parse(proxyPort));

                        // Add credential if provided
                        if (!String.IsNullOrEmpty(proxyUser))
                        {
                            ICredentials credentials = new NetworkCredential(proxyUser, proxyPassword);
                            webProxy.Credentials = credentials;
                        }

                        // Add bypasslist if provided
                        if (!String.IsNullOrEmpty(noProxyList))
                        {
                            string[] bypassList = noProxyList.Split(
                                new char[] { '|' }, 
                                StringSplitOptions.RemoveEmptyEntries);
                            // Convert simplified syntax to standard regular expression syntax
                            string entry = null;
                            for (int i = 0; i < bypassList.Length; i++)
                            {
                                // Get the original entry
                                entry = bypassList[i].Trim();
                                // . -> [.] because . means any char 
                                entry = entry.Replace(".", "[.]");
                                // * -> .*  because * is a quantifier and need a char or group to apply to
                                entry = entry.Replace("*", ".*");
                            
                                // Replace with the valid entry syntax
                                bypassList[i] = entry;

                            }
                            webProxy.BypassList = bypassList;
                        }
                    }
                    requester = new RestRequester(webProxy);
                    RestRequestersByProxy.Add(key, requester);
                }

                return requester;
            }
=======
        protected HttpClient _HttpClient;

        public RestRequester(HttpClient httpClient)
        {
            _HttpClient = httpClient;
>>>>>>> cddfb280
        }
        public T Post<T>(IRestRequest request)
        {
            //Run synchronous in a new thread-pool task.
            return Task.Run(async () => await PostAsync<T>(request, CancellationToken.None)).Result;
        }

        public async Task<T> PostAsync<T>(IRestRequest request, CancellationToken cancellationToken)
        {
            var response = await SendAsync(HttpMethod.Post, request, cancellationToken).ConfigureAwait(false);
            var json = await response.Content.ReadAsStringAsync().ConfigureAwait(false);
            return JsonConvert.DeserializeObject<T>(json);
        }

        public T Get<T>(IRestRequest request)
        {
            //Run synchronous in a new thread-pool task.
            return Task.Run(async () => await GetAsync<T>(request, CancellationToken.None)).Result;
        }

        public async Task<T> GetAsync<T>(IRestRequest request, CancellationToken cancellationToken)
        {
            HttpResponseMessage response = await GetAsync(request, cancellationToken).ConfigureAwait(false);
            var json = await response.Content.ReadAsStringAsync().ConfigureAwait(false);
            return JsonConvert.DeserializeObject<T>(json);
        }
        
        public Task<HttpResponseMessage> GetAsync(IRestRequest request, CancellationToken cancellationToken)
        {
            return SendAsync(HttpMethod.Get, request, cancellationToken);
        }

        public HttpResponseMessage Get(IRestRequest request)
        {
            HttpRequestMessage message = request.ToRequestMessage(HttpMethod.Get);

            //Run synchronous in a new thread-pool task.
            return Task.Run(async () => await GetAsync(request, CancellationToken.None)).Result;
        }

        private async Task<HttpResponseMessage> SendAsync(HttpMethod method,
                                                          IRestRequest request,
                                                          CancellationToken externalCancellationToken)
        {
            HttpRequestMessage message = request.ToRequestMessage(method);

            return await SendAsync(message, request.GetRestTimeout(), externalCancellationToken);
        }

        protected virtual async Task<HttpResponseMessage> SendAsync(HttpRequestMessage message,
                                                              TimeSpan restTimeout, 
                                                              CancellationToken externalCancellationToken)
        {
            // merge multiple cancellation token
            CancellationTokenSource restRequestTimeout = new CancellationTokenSource(restTimeout);
            CancellationTokenSource linkedCts = CancellationTokenSource.CreateLinkedTokenSource(externalCancellationToken,
                restRequestTimeout.Token);

            try
            {
<<<<<<< HEAD
                //logger.Debug("Execute request with proxy " + ((null != Proxy) ? Proxy.ToString() : "no proxy"));
                HttpClient httpClient = HttpUtil.getHttpClient(Proxy);
                var response = await httpClient.SendAsync(request, HttpCompletionOption.ResponseHeadersRead, linkedCts.Token).ConfigureAwait(false);
=======
                var response = await _HttpClient
                    .SendAsync(message, HttpCompletionOption.ResponseHeadersRead, linkedCts.Token)
                    .ConfigureAwait(false);
>>>>>>> cddfb280
                response.EnsureSuccessStatusCode();

                return response;
            }
            catch (Exception e)
            {
                if (restRequestTimeout.IsCancellationRequested)
                {
                    // Timeout or cancellation
                    throw new SnowflakeDbException(e, SFError.REQUEST_TIMEOUT);
                }
                else
                {
                    //rethrow
                    throw;
                }
            }
        }
    }
    
}<|MERGE_RESOLUTION|>--- conflicted
+++ resolved
@@ -9,8 +9,6 @@
 using System.Threading.Tasks;
 using Snowflake.Data.Client;
 using Snowflake.Data.Log;
-using System.Net;
-using System.Collections.Generic;
 
 namespace Snowflake.Data.Core
 {
@@ -41,95 +39,13 @@
     {
         private static SFLogger logger = SFLoggerFactory.GetLogger<RestRequester>();
 
-<<<<<<< HEAD
-        private static Dictionary<string, IRestRequester> RestRequestersByProxy = 
-            new Dictionary<string, IRestRequester>();
-
-        private static readonly object requesterPoolLock = new object();
-
-        // The proxy to use making the requests
-        internal IWebProxy Proxy;
-
-        private RestRequester(IWebProxy proxy)
-        {
-            Proxy = proxy;
-        }
-
-        /// <summary>
-        /// Get the RestRequester associated with the given proxy information or create a new one
-        /// if none exist in the pool already.
-        /// </summary>
-        /// <param name="proxyHost">The proxy host.</param>
-        /// <param name="proxyPort">The proxy port.</param>
-        /// <param name="proxyUser">The proxy username or null if none.</param>
-        /// <param name="proxyPassword">The proxy password or null if none.</param>
-        /// <param name="noProxyList">The list of urls to by-pass the proxy.</param>
-        /// <returns>The RestRequester for this proxy.</returns>
-        /// <exception cref="System.FormatException">The port is not a valid int</exception>
-        /// <exception cref="System.OverflowException">The port value is too large</exception>
-        internal static IRestRequester GetRestRequester(
-            string proxyHost,
-            string proxyPort,
-            string proxyUser,
-            string proxyPassword,
-            string noProxyList)
-        {
-            string key = string.Join(";", new string[]{ proxyHost, proxyPort, proxyUser, proxyPassword, noProxyList });
-            lock(requesterPoolLock)
-            {
-                if (!RestRequestersByProxy.TryGetValue(key, out IRestRequester requester))
-                {
-                    WebProxy webProxy = null;
-                    if (null != proxyHost)
-                    {
-                        // New proxy needed
-                        webProxy = new WebProxy(proxyHost, int.Parse(proxyPort));
-
-                        // Add credential if provided
-                        if (!String.IsNullOrEmpty(proxyUser))
-                        {
-                            ICredentials credentials = new NetworkCredential(proxyUser, proxyPassword);
-                            webProxy.Credentials = credentials;
-                        }
-
-                        // Add bypasslist if provided
-                        if (!String.IsNullOrEmpty(noProxyList))
-                        {
-                            string[] bypassList = noProxyList.Split(
-                                new char[] { '|' }, 
-                                StringSplitOptions.RemoveEmptyEntries);
-                            // Convert simplified syntax to standard regular expression syntax
-                            string entry = null;
-                            for (int i = 0; i < bypassList.Length; i++)
-                            {
-                                // Get the original entry
-                                entry = bypassList[i].Trim();
-                                // . -> [.] because . means any char 
-                                entry = entry.Replace(".", "[.]");
-                                // * -> .*  because * is a quantifier and need a char or group to apply to
-                                entry = entry.Replace("*", ".*");
-                            
-                                // Replace with the valid entry syntax
-                                bypassList[i] = entry;
-
-                            }
-                            webProxy.BypassList = bypassList;
-                        }
-                    }
-                    requester = new RestRequester(webProxy);
-                    RestRequestersByProxy.Add(key, requester);
-                }
-
-                return requester;
-            }
-=======
         protected HttpClient _HttpClient;
 
         public RestRequester(HttpClient httpClient)
         {
             _HttpClient = httpClient;
->>>>>>> cddfb280
         }
+
         public T Post<T>(IRestRequest request)
         {
             //Run synchronous in a new thread-pool task.
@@ -189,31 +105,16 @@
 
             try
             {
-<<<<<<< HEAD
-                //logger.Debug("Execute request with proxy " + ((null != Proxy) ? Proxy.ToString() : "no proxy"));
-                HttpClient httpClient = HttpUtil.getHttpClient(Proxy);
-                var response = await httpClient.SendAsync(request, HttpCompletionOption.ResponseHeadersRead, linkedCts.Token).ConfigureAwait(false);
-=======
                 var response = await _HttpClient
                     .SendAsync(message, HttpCompletionOption.ResponseHeadersRead, linkedCts.Token)
                     .ConfigureAwait(false);
->>>>>>> cddfb280
                 response.EnsureSuccessStatusCode();
 
                 return response;
             }
             catch (Exception e)
             {
-                if (restRequestTimeout.IsCancellationRequested)
-                {
-                    // Timeout or cancellation
-                    throw new SnowflakeDbException(e, SFError.REQUEST_TIMEOUT);
-                }
-                else
-                {
-                    //rethrow
-                    throw;
-                }
+                throw restRequestTimeout.IsCancellationRequested ? new SnowflakeDbException(SFError.REQUEST_TIMEOUT) : e;
             }
         }
     }

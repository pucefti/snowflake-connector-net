﻿using System;
using System.Collections.Generic;
using System.Text;

namespace Snowflake.Data.Core
{
    public class FastParser
    {

        public static Int64 FastParseInt64(byte[] s, int offset, int len)
        {
            Int64 result = 0;
            int i = offset;
            bool isMinus = false;
            if (len > 0 && s[i] == '-')
            {
                isMinus = true;
                i++;
            }
            int end = len + offset;
            for (; i < end; i++)
            {
                if ((UInt64)result > (0x7fffffffffffffff / 10))
                    throw new OverflowException();
                int c = s[i] - '0';
                if (c < 0 || c > 9)
                    throw new FormatException();
                result = result * 10 + c;
            }
            if (isMinus)
            {
                result = -result;
                if (result > 0)
                    throw new OverflowException();
            }
            else
            {
                if (result < 0)
                    throw new OverflowException();
            }
            return result;
        }

        public static Int32 FastParseInt32(byte[] s, int offset, int len)
        {
            Int32 result = 0;
            int i = offset;
            bool isMinus = false;
            if (len > 0 && s[i] == '-')
            {
                isMinus = true;
                i++;
            }
            int end = len + offset;
            for (; i < end; i++)
            {
                if ((UInt32)result > (0x7fffffff / 10))
                    throw new OverflowException();
                int c = s[i] - '0';
                if (c < 0 || c > 9)
                    throw new FormatException();
                result = result * 10 + c;
            }
            if (isMinus)
            {
                result = -result;
                if (result > 0)
                    throw new OverflowException();
            }
            else
            {
                if (result < 0)
                    throw new OverflowException();
            }
            return result;
        }

        public static decimal FastParseDecimal(byte[] s, int offset, int len)
        {
            // Find any decimal point
            // Parse integer part and decimal part as 64-bit numbers
            // Calculate decimal number to return
            int decimalPos = Array.IndexOf<byte>(s, (byte)'.', offset, len);
<<<<<<< HEAD
=======

>>>>>>> b74ed37b
            // No decimal point found, just parse as integer
            if (decimalPos < 0)
            {
                // If len > 19 (the number of digits in int64.MaxValue), the value is likely bigger
                // than max int64. Potentially, if it is a negative number it could be ok, but it 
                // is better to not to find out during the call to FastParseInt64.
                // Fallback to regular decimal constructor from string instead.
                if (len > 19)
                    return decimal.Parse(UTF8Buffer.UTF8.GetString(s, offset, len));

                try
                {
                    Int64 i1 = FastParseInt64(s, offset, len);
                    return (decimal)i1;
                }
                catch (OverflowException)
                {
                    // Fallback to regular decimal constructor from string instead.
                    return decimal.Parse(UTF8Buffer.UTF8.GetString(s, offset, len));
                }
            }
            else
            {
                decimalPos -= offset;
                int decimalLen = len - decimalPos - 1;
                Int64 intPart = 0;
                Int64 decimalPart = 0;
                try
                {
                    intPart = FastParseInt64(s, offset, decimalPos);
                    decimalPart = FastParseInt64(s, offset + decimalPos + 1, decimalLen);
                }
                catch (OverflowException)
                {
                    // Fallback to regular decimal constructor from string instead.
                    return decimal.Parse(UTF8Buffer.UTF8.GetString(s, offset, len));
                }

                bool isMinus = false;
                if (decimalPart < 0)
                    throw new FormatException();
                if (intPart < 0)
                {
                    isMinus = true;
                    intPart = -intPart;
                    if (intPart < 0)
                        throw new OverflowException();
                }
                else if (intPart == 0)
                {
                    // Sign is stripped from the Int64 for value of "-0"
                    if (s[offset] == '-')
                    {
                        isMinus = true;
                    }
                }
                decimal d1 = new decimal(intPart);
                decimal d2 = new decimal((int)(decimalPart & 0xffffffff), (int)((decimalPart >> 32) & 0xffffffff), 0, false, (byte)decimalLen);
                decimal result = d1 + d2;
                if (isMinus)
                    result = -result;
                return result;
            }
        }
    }
}<|MERGE_RESOLUTION|>--- conflicted
+++ resolved
@@ -81,10 +81,7 @@
             // Parse integer part and decimal part as 64-bit numbers
             // Calculate decimal number to return
             int decimalPos = Array.IndexOf<byte>(s, (byte)'.', offset, len);
-<<<<<<< HEAD
-=======
 
->>>>>>> b74ed37b
             // No decimal point found, just parse as integer
             if (decimalPos < 0)
             {
